--- conflicted
+++ resolved
@@ -20,26 +20,12 @@
 from gui.algorithmwidget import AlgorithmWidget
 from dataobj import DataObj
 
-<<<<<<< HEAD
-# py2&3 data type for signals text arguments
-Text = str
-try:
-    Text = unicode # fails with Python 3
-except NameError:
-    pass
-=======
 FIXEDWIDTH = 240
-
-from utils.devtools import DBG
->>>>>>> 393bc0f8
 
 class ModelWidget(AlgorithmWidget):
     _calculator = None
-<<<<<<< HEAD
     _statsWidget = None # RangeList for (re-)storing histogram settings
-=======
     _models = None
->>>>>>> 393bc0f8
 
     def __init__(self, parent, calculator, *args):
         super(ModelWidget, self).__init__(parent, None, *args)
@@ -71,18 +57,13 @@
         if not isinstance(dataobj, DataObj):
             return
         try:
-            self.modelBox.currentIndexChanged[Text].disconnect()
+            self.modelBox.currentIndexChanged[int].disconnect()
         except:
             pass
         self.modelBox.clear()
-<<<<<<< HEAD
-        for name, cls in MODELS.items():
-=======
         # build selection list of available models
         for modelid in self._models:
-            DBG(modelid)
             cls, dummy = self._models[modelid]
->>>>>>> 393bc0f8
             if cls is None or not issubclass(cls, dataobj.modelType):
                 continue
             category = modelid.split('.')[0:-2]
@@ -93,11 +74,7 @@
             # store the unique model identifier alongside its title
             self.modelBox.addItem(displayName, modelid)
         self.modelBox.setCurrentIndex(-1) # select none first
-<<<<<<< HEAD
-        self.modelBox.currentIndexChanged[Text].connect(self._selectModelSlot)
-=======
         self.modelBox.currentIndexChanged[int].connect(self._selectModelSlot)
->>>>>>> 393bc0f8
         # trigger signal by switching from none -> 0
         self.modelBox.setCurrentIndex(0)
 
@@ -133,20 +110,11 @@
             self._statsWidget.restoreSession()
 
     def _selectModelSlot(self, key = None):
-<<<<<<< HEAD
-        # rebuild the UI without early signals, try to disconnect first
-        model = MODELS.get(str(key), None)
-=======
-        # rebuild the UI without early signals
-        try:
-            self.sigRangeChanged.disconnect(self.sigModelChanged)
-        except: sys.exc_clear()
         # get the model by its unique name in the items data field
         modelid = self.modelBox.itemData(key)
         if modelid not in self._models:
             return
         model, dummy = self._models[modelid]
->>>>>>> 393bc0f8
         if model is None or not issubclass(model, ScatteringModel):
             return
         # store current settings before changing the model
