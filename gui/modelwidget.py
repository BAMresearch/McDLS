--- conflicted
+++ resolved
@@ -16,36 +16,7 @@
 from utils import isString
 from utils.findmodels import FindModels
 from models.scatteringmodel import ScatteringModel
-<<<<<<< HEAD
-from models.sphere import Sphere
-from models.kholodenko import Kholodenko
-from models.gaussianchain import GaussianChain
-from models.lmadensesphere import LMADenseSphere
-from models.cylindersisotropic import CylindersIsotropic
-from models.cylindersradiallyisotropic import CylindersRadiallyIsotropic
-from models.ellipsoidsisotropic import EllipsoidsIsotropic
-from models.ellipsoidalcoreshell import EllipsoidalCoreShell
-from models.sphericalcoreshell import SphericalCoreShell
-from collections import OrderedDict
-from models.dlssphere import DLSSphere
-
-MODELS = OrderedDict((
-    (DLSSphere.name(), DLSSphere),
-    (Sphere.name(), Sphere),
-    (CylindersIsotropic.name(), CylindersIsotropic),
-    (CylindersRadiallyIsotropic.name(), CylindersRadiallyIsotropic),
-    (EllipsoidsIsotropic.name(), EllipsoidsIsotropic),
-    (EllipsoidalCoreShell.name(), EllipsoidalCoreShell),
-    (SphericalCoreShell.name(), SphericalCoreShell),
-    (GaussianChain.name(), GaussianChain),
-    (LMADenseSphere.name(), LMADenseSphere),
-    (Kholodenko.name(), Kholodenko),
-))
-FIXEDWIDTH = 120
-
-=======
 from gui.scientrybox import SciEntryBox
->>>>>>> 0e62548f
 from gui.algorithmwidget import AlgorithmWidget
 from dataobj import DataObj
 
