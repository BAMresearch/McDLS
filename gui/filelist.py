--- conflicted
+++ resolved
@@ -41,11 +41,6 @@
         # processSourceFunc(filename)
         def loaddataobj(fn):
             datafile = loaddatafile(fn)
-<<<<<<< HEAD
-            if datafile is not None:
-                return datafile.getDataObj()
-        nextIdx = len(self) # index of the next data set added
-=======
             if datafile is None:
                 return None
             dataobj = datafile.getDataObj()
@@ -53,7 +48,7 @@
             dataobj.setConfig(lastConfig)
             return dataobj
 
->>>>>>> 43cf9edd
+        nextIdx = len(self) # index of the next data set added
         DataList.loadData(self, sourceList = fileList, showProgress = False,
                           processSourceFunc = loaddataobj)
         self.preProcess(nextIdx)
