--- conflicted
+++ resolved
@@ -33,38 +33,8 @@
         # processSourceFunc(filename)
         def loaddataobj(fn):
             return loaddatafile(fn).getDataObj()
-<<<<<<< HEAD
-        newIndex = len(self) # index of the next data set added
         DataList.loadData(self, sourceList = fileList, showProgress = False,
                           processSourceFunc = loaddataobj)
-        self.triggerAccumulation(newIndex)
-
-    def triggerAccumulation(self, newIndex):
-        """Starts accumulation of related data sets among the currently loaded
-        ones. Finally, removes such source data sets and adds the new combined
-        one. newIndex is the index of the first newly loaded entries."""
-        # allow accumulation of items based on the last item loaded
-        lastIndex, lastData = self.currentSelection()
-        if lastData is None:
-            return
-        avg = lastData.accumulate(self.data())
-        if avg is None:
-            return
-        # remove the single data sets which where just loaded
-        for i in range(newIndex, lastIndex + 1):
-            self.setCurrentIndex(i)
-            self.removeSelected()
-        # add the new combined data set (again)
-        self.add(avg)
-        # TODO: alternatively, add a new hierarchical DataSet object containing
-        # the source files as children which aren't processed further
-        # FileList needs to be reconfigured towards a tree structure; while
-        # being just a construtor switch the general appereance and behaviour
-        # might change
-=======
-        DataList.loadData(self, sourceList = fileList, showProgress = False,
-                          processSourceFunc = loaddataobj)
->>>>>>> cf88dd38
 
     def itemDoubleClicked(self, item, column):
         valueRange = item.data().sphericalSizeEst()
