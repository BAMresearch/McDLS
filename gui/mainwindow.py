--- conflicted
+++ resolved
@@ -407,12 +407,8 @@
     def _updateWidgetsFinally(self):
         for w in self.findChildren(AlgorithmWidget):
             w.updateAll()
-<<<<<<< HEAD
-        if not len(self.statsWidget.data()):
-=======
         if (not len(self.statsWidget.data())
             and len(self.modelWidget.model.activeParams())):
->>>>>>> e2c1179f
             # make sure there is an histogram range defined,
             # otherwise ask the user for one
             self.toolbox.setCurrentWidget(self.statsWidget)
