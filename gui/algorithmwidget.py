# -*- coding: utf-8 -*-
# gui/algorithmwidget.py

from __future__ import absolute_import # PEP328

from gui.qt import QtCore, QtGui
from QtCore import Qt
from QtGui import (QWidget, QGridLayout, QVBoxLayout, QGroupBox)
from gui.bases.mixins.titlehandler import TitleHandler
from gui.settingswidget import SettingsWidget

def rearrangeWidgets(layout, widgets, targetWidth):
    def getNumCols():
        width = 0
        for i, w in enumerate(widgets):
            width += w.sizeHint().width()
            if width > targetWidth:
                return i
        return len(widgets)

    SettingsWidget.clearLayout(layout)
    numCols = max(1, getNumCols())
    # add them again with new column count
    for i, w in enumerate(widgets):
        layout.addWidget(w, i / numCols, i % numCols, Qt.AlignTop)
    # add empty spacer at the bottom
    layout.addWidget(QWidget(), layout.rowCount(), 0)
    layout.setRowStretch(layout.rowCount() - 1, 1)

class SettingsGroup(object):
    _widgets = None # preconfigured widgets to show in this group

    def __init__(self, *args, **kwargs):
        self._widgets = kwargs.pop("widgets", None)
        super(SettingsGroup, self).__init__(*args, **kwargs)
        layout = QGridLayout(self)
        layout.setObjectName(self.objectName() + "Layout")
        topMargin = 10
        layout.setContentsMargins(0, topMargin, 0, 0)

    def rearrangeWidgets(self, targetWidth):
        rearrangeWidgets(self.layout(), self._widgets, targetWidth)

class DefaultSettings(SettingsGroup, QWidget):
    def __init__(self, *args, **kwargs):
        super(DefaultSettings, self).__init__(*args, **kwargs)

class AdvancedSettings(SettingsGroup, QGroupBox):
    def __init__(self, *args, **kwargs):
        super(AdvancedSettings, self).__init__(*args, **kwargs)
        self.setTitle("Advanced Settings")
#        set by SettingsWidget._makeEntry()
#        self.setCheckable(True)
#        self.setChecked(False)
        self.clicked[bool].connect(self.showAdvanced)
        self.updateWidgets()

    def updateWidgets(self, widget = None):
        if widget is None or id(widget) == id(self):
            self.showAdvanced(self.isChecked())

    def showAdvanced(self, show = False):
        func = QWidget.hide
        if show:
            func = QWidget.show
        for w in self._widgets:
            func(w)

class AlgorithmWidget(SettingsWidget):

    @property
    def algorithm(self):
        return self.calculator.algo

<<<<<<< HEAD
=======
    @property
    def uiWidgets(self):
        if hasattr(self, "advanced"):
            return (self.advanced,)
        else:
            return ()

    def __init__(self, *args, **kwargs):
        SettingsWidget.__init__(self, *args, **kwargs)
        self.title = TitleHandler.setup(self, "Algorithm")
        # basic row oriented layout
        hlayout = QVBoxLayout(self)
        hlayout.setObjectName("baseLayout")
        hlayout.setContentsMargins(0, 0, 0, 0)
        self.setLayout(hlayout)

        self.defaults = DefaultSettings(self, widgets = tuple(self._widgets(
            "convergenceCriterion", "numReps", "autoClose")))
        # creating an ui entry with settings persistence via store/restore
        self.advanced = self._makeEntry("showAdvanced", bool, False,
            widgetType = AdvancedSettings, widgets = tuple(self._widgets(
                "numContribs", "compensationExponent", "findBackground")))
        hlayout.addWidget(self.defaults)
        hlayout.addWidget(self.advanced)
        self.sigValueChanged.connect(self.advanced.updateWidgets)

    # create inputs for a subset of calculator parameters
    # allowed parameters could be configurable from file too
    def _widgets(self, *args):
        for p in args:
            p = getattr(self.algorithm, p, None)
            if p is None: continue
            yield self.makeSetting(p)

    def resizeEvent(self, resizeEvent):
        """Creates a new layout with appropriate row/column count."""
        # basically, reacts to the size change by spawning scroll bar
        targetWidth = resizeEvent.size().width()
        self.defaults.rearrangeWidgets(targetWidth)
        self.advanced.rearrangeWidgets(targetWidth)

>>>>>>> cf88dd38
# vim: set ts=4 sts=4 sw=4 tw=0:<|MERGE_RESOLUTION|>--- conflicted
+++ resolved
@@ -72,8 +72,6 @@
     def algorithm(self):
         return self.calculator.algo
 
-<<<<<<< HEAD
-=======
     @property
     def uiWidgets(self):
         if hasattr(self, "advanced"):
@@ -115,5 +113,4 @@
         self.defaults.rearrangeWidgets(targetWidth)
         self.advanced.rearrangeWidgets(targetWidth)
 
->>>>>>> cf88dd38
 # vim: set ts=4 sts=4 sw=4 tw=0: