--- conflicted
+++ resolved
@@ -323,11 +323,7 @@
             ah = subplot(gs[ai])
             # disable mouse coordinates while avoiding Tkinter error
             # about None not being callable
-<<<<<<< HEAD
-            ah.format_coord = lambda x,y: ""
-=======
             ah.format_coord = lambda x, y: ""
->>>>>>> b696a0d8
             if ai%((nHists + 1) * 2) < (nHists + 1):
                 ah.update(textAxDict) # text box settings:
             ahl.append(ah)
