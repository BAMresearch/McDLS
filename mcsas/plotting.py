--- conflicted
+++ resolved
@@ -12,11 +12,7 @@
 from utils import isList, isString, isMac
 import log
 from main import makeAbsolutePath
-<<<<<<< HEAD
-from dataobj import DLSData
-=======
 from dataobj import SASData
->>>>>>> a90044f8
 
 # set up matplotlib.pyplot, do this *before* importing pyplot
 try:
@@ -125,16 +121,6 @@
                 # 1D data
                 qAxis = self._ah[rangei * 2 * (self._nHists + 1) 
                     + self._nHists + 1]
-<<<<<<< HEAD
-                fitQ = self._result['fitQ']
-                fitIntensity = self._result['fitIntensityMean'][0,:]
-                if not isinstance(dataset, DLSData):
-                    fitQ = np.sort(self._result['fitQ'])
-                    fitIntensity = self._result['fitIntensityMean'][0, 
-                            np.argsort(self._result['fitQ'])]
-                self.plot1D(self._dataset,
-                        fitQ, fitIntensity, qAxis)
-=======
                 fitX0 = self._result['fitX0']
                 fitMeasVal = self._result['fitMeasValMean'][0,:]
                 if isinstance(dataset, SASData):
@@ -143,7 +129,6 @@
                             np.argsort(self._result['fitX0'])]
                 self.plot1D(dataset,
                         fitX0, fitMeasVal, qAxis)
->>>>>>> a90044f8
 
             ## Information on the settings can be shown here:
             InfoAxis = self._ah[rangei * 2 * (self._nHists + 1)]
