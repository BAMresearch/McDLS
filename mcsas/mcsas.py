# -*- coding: utf-8 -*-
# mcsas/mcsas.py
# Find the reST syntax at http://sphinx-doc.org/rest.html

from __future__ import absolute_import # PEP328
import numpy # For arrays
from numpy import (inf, array, reshape, shape, pi, diff, zeros,
                  size, sum, sqrt, log10,
                  isnan, newaxis)
from scipy import optimize
import time # Timekeeping and timing of objects
import copy
import logging
logging.basicConfig(level = logging.INFO)

from utils import isList 
from bases.dataset import DataSet
from bases.algorithm import AlgorithmBase
from utils.parameter import isActiveParam
from utils.tests import isMac
from models.scatteringmodel import ScatteringModel
from models.sphere import Sphere
from gui.utils import processEventLoop
from mcsas.backgroundscalingfit import BackgroundScalingFit

from . import PlotResults
from . import McSASParameters
from dataobj import SASData

class McSAS(AlgorithmBase):
    r"""
    Main class containing all functions required to do Monte Carlo fitting.

    **Required:**

        - *data*: The dataset to fit. 
                   Has to be an instance of :py:class:SASData
        - *model*: The scattering model object to assume.
                   It has to be an instance of :py:class:`ScatteringModel`.

        For more settings, see mcsas/mcsasparameters.json

    **Returns:**

    A McSAS object with the following Results stored in the *result* member
    attribute. These can be extracted using
    McSAS.result[<parameterIndexNumber>]['<Keyword>']
    where the *parameterIndexNumber* indicates which shape parameter 
    information is requested.
    E.g. an ellipsoid has 3: width, height and orientation.
    (Some information is only stored in *parameterIndexNumber = 0* (default)).

    **Keyword** may be one of the following:

        *fitIntensityMean*: 1D array (*common result*)
            The fitted intensity, given as the mean of all numReps Results.
        *fitQ*: 1D array (*common result*)
            Corresponding q values
            (may be different than the input q if *QBounds* was used).
        *fitIntensityStd*: array (*common result*)
            Standard deviation of the fitted I(q), calculated as the standard 
            deviation of all numReps results.
        *contribs*: size array (numContribs x numReps) (*common result*)
            Collection of numContribs contributions fitted to best represent 
            the provided I(q) data. Contains the Results of each of 
            *numReps* iterations. This can be used for rebinning without 
            having to re-optimize.
        *scalingFactors*: size array (2 x numReps) (*common result*)
            Scaling and background values for each repetition.
            Used to display background level in data and fit plot.
        *histogramXLowerEdge*: array
            histogram bin left edge position (x-axis in histogram).
        *histogramXMean*: array
            Center positions for the size histogram bins
            (x-axis in histogram, used for errorbars).
        *histogramXWidth*: array
            histogram bin width
            (x-axis in histogram, defines bar plot bar widths).
        *volumeHistogramYMean*: array
            Volume-weighted particle size distribution values for
            all numReps Results (y-axis bar height).
        *numberHistogramYMean*: array
            Number-weighted analogue of the above *volumeHistogramYMean*.
        *volumeHistogramRepetitionsY*: size array (self.histogramBins x numReps)
            Volume-weighted particle size distribution bin values for
            each fit repetition (the mean of which is *volumeHistogramYMean*, 
            and the sample standard deviation is *volumeHistogramYStd*).
        *numberHistogramRepetitionsY*: size array (self.histogramBins x numReps)
            Number-weighted particle size distribution bin values for
            each MC fit repetition.
        *volumeHistogramYStd*: array
            Standard deviations of the corresponding volume-weighted size
            distribution bins, calculated from *numReps* repetitions of the
            model fitting function.
        *numberHistogramYStd*: array
            Standard deviation for the number-weigthed distribution.
        *volumeFraction*: size array (numContribs x numReps)
            Volume fractions for each of numContribs contributions in each of
            *numReps* iterations.
        *numberFraction*: size array (numContribs x numReps)
            Number fraction for each contribution.
        *totalVolumeFraction*: size array (numReps)
            Total scatterer volume fraction for each of the *numReps* 
            iterations.
        *totalNumberFraction*: size array (numReps)
            Total number fraction.
        *minimumRequiredVolume*: size array (numContribs x numReps)
            Minimum required volume fraction for each contribution to become
            statistically significant.
        *minimumRequiredNumber*: size array (numContribs x numReps)
            Number-weighted analogue to *minimumRequiredVolume*.
        *volumeHistogramMinimumRequired*: size array (histogramXMean)
            Array with the minimum required volume fraction per bin to become
            statistically significant. Used to display minimum required level
            in histogram.
        *numberHistogramMinimumRequired*: size array (histogramXMean)
            Number-weighted analogue to *volumeHistogramMinimumRequired*.
        *scalingFactors*: size array (2 x numReps)
            Scaling and background values for each repetition. Used to display
            background level in data and fit plot.
        *totalVolumeFraction*: size array (numReps)
            Total scatterer volume fraction for each of the *numReps*
            iterations.
        *minimumRequiredVolume*: size array (numContribs x numReps)
            Minimum required volube fraction for each contribution to become
            statistically significant.
        *volumeHistogramMinimumRequired*: size array (histogramXMean)
            Array with the minimum required volume fraction per bin to become
            statistically significant. Used to display minimum required level
            in histogram.

    """

    # user provided data to work with
    data = None
    model = None
    result = None

    # there are several ways to accomplish this depending on where/when
    # McSASParameters() should be called: when creating an instance or
    # for creating different types with different settings ...
    @classmethod
    def factory(cls):
        # calling factory of parent class which is AlgorithmBase currently
        return super(McSAS, cls).factory("McSAS",
                                         *McSASParameters().parameters)

    def calc(self, **kwargs):
        # initialize
        self.result = [] # TODO
        self.stop = False # TODO, move this into some simple result structure

        assert(self.data is not None)
        #setting limits and smearing parameters in the data. TODO: put in the GUI code.
        self.data.qClipRange = [self.qMin(), self.qMax()]
        self.data.doSmear = self.doSmear()
        self.data.slitUmbra = self.slitUmbra()
        self.data.slitPenumbra = self.slitPenumbra()
        self.data.pMin = self.psiMin()
        self.data.pMax = self.psiMax()
        self.data.eMin = self.eMin()
        self.data.maskZeroInt = self.maskZeroInt()
        self.data.maskNegativeInt = self.maskNegativeInt()

        if (McSASParameters.model is None or
            not isinstance(McSASParameters.model, ScatteringModel)):
            McSASParameters.model = Sphere() # create instance
            logging.info("Default model not provided, setting to: {0}"
                    .format(str(McSASParameters.model.name())))
        if self.model is None:
            self.model = McSASParameters.model
        logging.info("Using model: {0}".format(str(self.model.name())))
        if not self.model.paramCount():
            logging.warning("No parameters to analyse given! Breaking up.")
            return
        logging.info(
                "\n".join([u"Analysing parameters: "] +
                    [unicode(p) + u", active: " + unicode(isActiveParam(p))
                        for p in self.model.params()])
        )
        self.analyse()
        # continue if there are results only
        if not len(self.result):
            return
        self.histogram()

        ## Fix 2D mode
        # if self.data.is2d:
        #     # 2D mode, regenerate intensity
        #     # TODO: test 2D mode
        #     self.gen2DIntensity()

    ######################################################################
    ####################### optimisation Functions #######################
    ######################################################################

    def analyse(self):
        """This function runs the Monte Carlo optimisation a multitude
        (*numReps*) of times. If convergence is not achieved, it will try 
        again for a maximum of *maxRetries* attempts.
        """
        data = self.data
        logging.debug('Q clip range: {}, sum validi: {}'.format(data._qClipRange, data._validIndices.shape))
        # get settings
        priors = McSASParameters.priors
        prior = McSASParameters.prior
        numContribs = self.numContribs()
        numReps = self.numReps()
        minConvergence = self.convergenceCriterion()
        if not any([isActiveParam(p) for p in self.model.params()]):
            numContribs, numReps = 1, 1
        # find out how many values a shape is defined by:
        contributions = zeros((self.numContribs(), 
            self.model.activeParamCount(), 
            self.numReps()))
        numIter = zeros(numReps)
        scalings = zeros(numReps)
        backgrounds = zeros(numReps)
        times = zeros(numReps)
        contribIntensity = zeros([1, data.count, numReps])

        priorsflag = False
        # This is the loop that repeats the MC optimization numReps times,
        # after which we can calculate an uncertainty on the Results.
        for nr in range(numReps):
            elapsedStart = time.time() # for tracking elapsed time
            if (len(prior) <= 0 and len(priors) > 0) or priorsflag:
                # this flag needs to be set as prior will be set after
                # the first pass
                priorsflag = True
                McSASParameters.prior = priors[:, :, nr%size(priors, 2)]
            # keep track of how many failed attempts there have been
            nt = 0
            # do that MC thing! 
            convergence = inf
            while convergence > minConvergence:
                # retry in the case we were unlucky in reaching
                # convergence within MaximumIterations.
                nt += 1
                (contributions[:, :, nr], contribIntensity[:, :, nr],
                 convergence, details) = self.mcFit(
                                numContribs, minConvergence,
                                outputIntensity = True, outputDetails = True,
                                nRun = nr)
                if any(array(contributions.shape) == 0):
                    break # nothing active, nothing to fit
                if self.stop:
                    logging.warning("Stop button pressed, exiting...")
                    return
                if nt > self.maxRetries():
                    # this is not a coincidence.
                    # We have now tried maxRetries+2 times
                    logging.warning("Could not reach optimization criterion "
                                    "within {0} attempts, exiting..."
                                    .format(self.maxRetries() + 2))
                    return
            # in minutes:
            # keep track of how many iterations were needed to reach converg.
            numIter[nr] = details.get('numIterations', 0)
            scalings[nr] = details.get('scaling', 1.0) 
            backgrounds[nr] = details.get('background', 0) 
            elapsedTime = (time.time() - elapsedStart)
            times[nr] = elapsedTime 

            tottime = times.sum() /60. # total elapsed time in minutes
            avetime = times[times > 0].mean() / 60. # average optimization time
            remtime = (avetime * numReps - tottime) # est. remaining time
            logging.info("finished optimization number {0} of {1}\n"
                    "  total elapsed time: {2} minutes\n"
                    "  average time per optimization {3} minutes\n"
                    "  total time remaining {4} minutes"
                    .format(nr+1, numReps, tottime, avetime, remtime))

        # store in output dict
        self.result.append(dict(
            contribs = contributions, # Rrep
            fitIntensityMean = contribIntensity.mean(axis = 2),
            fitIntensityStd = contribIntensity.std(axis = 2),
            fitQ = data.q,
            # background details:
            scaling = (scalings.mean(), scalings.std(ddof = 1)),
            background = (backgrounds.mean(), backgrounds.std(ddof = 1)),
            times = times,
            # average number of iterations for all repetitions
            numIter = numIter.mean()))

    def mcFit(self, numContribs, minConvergence,
              outputIntensity = False, outputDetails = False, nRun = None):
        """
        Object-oriented, shape-flexible core of the Monte Carlo procedure.
        Takes optional arguments:

        *outputIntensity*:
            Returns the fitted intensity besides the Result

        *outputDetails*:
            details of the fitting procedure, number of iterations and so on

        *nRun*: "serial number" of run. Used to store results in parameters
            in the right place

        """
        data = self.data
        prior = McSASParameters.prior
        rset = numpy.zeros((numContribs, self.model.activeParamCount()))
        compensationExponent = self.compensationExponent()
        details = dict()
        # index of sphere to change. We'll sequentially change spheres,
        # which is perfectly random since they are in random order.
        
        # generate initial set of spheres
        if size(prior) == 0:
            if self.startFromMinimum():
                for idx, param in enumerate(self.model.activeParams()):
                    mb = min(param.activeRange())
                    if mb == 0: # FIXME: compare with EPS eventually?
                        mb = pi / (data.q.max())
                    rset[:, idx] = numpy.ones(numContribs) * mb * .5
            else:
                rset = self.model.generateParameters(numContribs)
        # A prior set can be provided, f.ex. to continue an interrupted run.
        elif (prior.shape[0] != 0) and (numContribs == 0):
            # In this case, rset will assume whatever size prior happens to be
            numContribs = prior.shape[0]
            rset = prior
        elif prior.shape[0] == numContribs:
            # same size prior as requested
            rset = prior
        elif prior.shape[0] < numContribs:
            # prior is smaller in size than requested
            logging.info("size of prior is smaller than numContribs. "
                         "duplicating random prior values")
            randomIndices = numpy.random.randint(prior.shape[0],
                            size = numContribs - prior.shape[0])
            rset = numpy.concatenate((prior, prior[randomIndices, :]))
            logging.info("size now: {}".format(rset.shape))
        elif prior.shape[0] > numContribs:
            # prior is larger in size than requested.
            logging.info("Size of prior is larger than numContribs. "
                         "removing random prior values")
            # remaining choices
            randomIndices = numpy.random.randint(prior.shape[0],
                                                 size = numContribs)
            rset = prior[randomIndices, :]
            logging.info("size now: {}".format(rset.shape))

        # NOTE: put prior into each Parameter, initially
        it, vset = self.model.calc(data, rset, compensationExponent)

        # Optimize the intensities and calculate convergence criterium
        # generate initial guess for scaling factor and background
        sci = data.i.max() / it.max() # init. guess for the scaling factor
        bgi = data.i.min()
        sc = numpy.array([sci, bgi])
        scIn = sc
        bgScalingFit = BackgroundScalingFit(self.findBackground.value())
        sc, conval, dummy = bgScalingFit.calc(data.i, data.u, 
<<<<<<< HEAD
                it, scIn, ver = 1)
                # it / sum(vset**2), scIn, ver = 1)
        # reoptimize with V2, there might be a slight discrepancy in the
        # residual definitions of V1 and V2 which would prevent optimization.
        scIn = sc
        # sc, conval, dummy = bgScalingFit.calc(data.i, data.u, it / sum(vset**2), 
        sc, conval, dummy = bgScalingFit.calc(data.i, data.u, it, 
=======
                it / sum(vset**2), scIn, ver = 1)
        # reoptimize with V2, there might be a slight discrepancy in the
        # residual definitions of V1 and V2 which would prevent optimization.
        scIn = sc
        sc, conval, dummy = bgScalingFit.calc(data.i, data.u, it / sum(vset**2), 
>>>>>>> cf88dd38
                scIn)
        logging.info("Initial Chi-squared value: {0}".format(conval))

        # start the MC procedure
        start = time.time()
        # progress tracking:
        numMoves, numIter, lastUpdate = 0, 0, 0
        # running variable indicating which contribution to change
        ri = 0
        #NOTE: keep track of uncertainties in MC procedure through epsilon
        while (len(vset) > 1 and # see if there is a distribution at all
               conval > minConvergence and
               numIter < self.maxIterations.value() and
               not self.stop):
            rt = self.model.generateParameters()
            # calculate contribution intensity:
            itt, vtt = self.model.calc(data, rt, compensationExponent)
            # Calculate new total intensity, subtract old intensity, add new:
            itest = None
            io, dummy = self.model.calc(data, rset[ri].reshape((1, -1)), 
                    compensationExponent)
            itest = (it.flatten() - io + itt) # is this numerically stable?
            # is numerically stable (so far). Can calculate final uncertainty
            # based on number of valid "moves" and sys.float_info.epsilon

<<<<<<< HEAD
            # vtest = vset.sum() - vset[ri] + vtt
            # optimize intensity and calculate convergence criterium
            # using version two here for a >10 times speed improvement
            sct, convalt, dummy = bgScalingFit.calc(data.i, data.u, 
                    itest, sc)
                    # itest / vtest**2, sc)
=======
            vtest = vset.sum() - vset[ri] + vtt
            # optimize intensity and calculate convergence criterium
            # using version two here for a >10 times speed improvement
            sct, convalt, dummy = bgScalingFit.calc(data.i, data.u, 
                    itest / vtest**2, sc)
>>>>>>> cf88dd38
            # test if the radius change is an improvement:
            if convalt < conval: # it's better
                # replace current settings with better ones
                rset[ri], sc, conval = rt, sct, convalt
                it, vset[ri] = itest, vtt
                logging.info("Improvement in iteration number {0}, "
                             "Chi-squared value {1:f} of {2:f}\r"
                             .format(numIter, conval, minConvergence))
                numMoves += 1

            if time.time() - lastUpdate > 0.25:
                # update twice a sec max -> speedup for fast models
                # because output takes much time especially in GUI
                # process events, check for user input
                # TODO: don't need this:
                # if we calc in separate processes (multiprocessing) the gui 
                # would have its own thread and will not be blocked by calc
                processEventLoop()
                lastUpdate = time.time()
            # move to next contribution in list, loop if last contribution
            ri = (ri + 1) % numContribs
            numIter += 1 # add one to the iteration number

        #print # for progress print in the loop
        if numIter >= self.maxIterations.value():
            logging.warning("Exited due to max. number of iterations ({0}) "
                            "reached".format(numIter))
        else:
            logging.info("normal exit")

        # Post-MC operations:
        # the +0.001 prevents a divide by zero error on some Windows systems.
        elapsed = time.time() - start + 1e-3
        logging.info("Number of iterations per second: {0}".format(
                        numIter/elapsed))
        logging.info("Number of valid moves: {0}".format(numMoves))
        logging.info("Final Chi-squared value: {0}".format(conval))
        details.update({'numIterations': numIter,
            'numMoves': numMoves,
            'elapsed': elapsed})

<<<<<<< HEAD
        ifinal = it
        sc, conval, ifinal = bgScalingFit.calc(data.i, data.u, 
                ifinal, sc)
                # ifinal / sum(vset**2), sc)
=======
        ifinal = self.model.smear(it)
        sc, conval, ifinal = bgScalingFit.calc(data.i, data.u, 
                ifinal / sum(vset**2), sc)
>>>>>>> cf88dd38
        details.update({'scaling': sc[0], 'background': sc[1]})

        result = [rset]
        if outputIntensity:
            result.append((ifinal * sc[0] + sc[1]))
        result.append(conval)
        if outputDetails:
            result.append(details)
        if nRun is not None:
            #store results in parameter
            for idx, param in enumerate(self.model.activeParams()):
                param.setActiveVal(rset[:, idx], index = nRun) 
        # returning <rset, intensity, conval, details>
        return result

    #####################################################################
    #################### Post-optimisation Functions ####################
    #####################################################################

    def histogram(self, contribs = None):
        """
        Takes the *contribs* result from the :py:meth:`McSAS.analyse` function
        and calculates the corresponding volume- and number fractions for each
        contribution as well as the minimum observability limits. It will
        subsequently bin the Result across the range for histogramming 
        purposes.

        While the volume-weighted distribution will be in absolute units
        (providing volume fractions of material within a given size range),
        the number distributions have been normalized to 1.
        
        Output a list of dictionaries with one dictionary per shape parameter:

            *histogramXLowerEdge*: array
                histogram bin left edge position (x-axis in histogram)
            *histogramXMean*: array
                Center positions for the size histogram bins
                (x-axis in histogram, used for errorbars)
            *histogramXWidth*: array
                histogram bin width (x-axis in histogram,
                defines bar plot bar widths)
            *volumeHistogramYMean*: array
                Volume-weighted particle size distribution values for
                all *numReps* Results (y-axis bar height)
            *numberHistogramYMean*: array
                Number-weighted analogue of the above *volumeHistogramYMean*
            *volumeHistogramRepetitionsY*: size (histogramBins x numReps) 
                array Volume-weighted particle size distribution bin values for 
                each MC fit repetition (whose mean is *volumeHistogramYMean*, 
                and whose sample standard deviation is *volumeHistogramYStd*)
            *numberHistogramRepetitionsY*: size (histogramBins x numReps) 
                array Number-weighted particle size distribution bin values
                for each MC fit repetition
            *volumeHistogramYStd*: array
                Standard deviations of the corresponding volume-weighted size
                distribution bins, calculated from *numReps* repetitions of
                the model fitting function
            *numberHistogramYStd*: array
                Standard deviation for the number-weigthed distribution
            *volumeFraction*: size (numContribs x numReps) array
                Volume fractions for each of numContribs contributions 
                in each of numReps iterations
            *numberFraction*: size (numContribs x numReps) array
                Number fraction for each contribution
            *totalVolumeFraction*: size (numReps) array
                Total scatterer volume fraction for each of the *numReps*
                iterations
            *totalNumberFraction*: size (numReps) array
                Total number fraction 
            *minimumRequiredVolume*: size (numContribs x numReps) array
                minimum required volume fraction for each contribution to
                become statistically significant.
            *minimumRequiredNumber*: size (numContribs x numReps) array
                number-weighted analogue to *minimumRequiredVolume*
            *volumeHistogramMinimumRequired*: size (histogramXMean) array 
                array with the minimum required volume fraction per bin to
                become statistically significant. Used to display minimum
                required level in histogram.
            *numberHistogramMinimumRequired*: size (histogramXMean) array
                number-weighted analogue to *volumeHistogramMinimumRequired*
            *scalingFactors*: size (2 x numReps) array
                Scaling and background values for each repetition. Used to
                display background level in data and fit plot.
        """
        if not isList(self.result) or not len(self.result):
            logging.info("There are no results to histogram, breaking up.")
            return
        if contribs is None:
            contribs = self.result[0]['contribs']
        if not all(numpy.array(contribs.shape, dtype = bool)):
            # testing for any active parameters (contribs[1])
            logging.info("Nothing to histogram, giving up.")
            return
        numContribs, dummy, numReps = contribs.shape

        # volume fraction for each contribution
        volumeFraction = zeros((numContribs, numReps))
        # number fraction for each contribution
        numberFraction = zeros((numContribs, numReps))
        # volume fraction for each contribution
        qm = zeros((numContribs, numReps))
        # volume frac. for each histogram bin
        minReqVol = zeros((numContribs, numReps)) 
        # number frac. for each histogram bin
        minReqNum = zeros((numContribs, numReps))
        totalVolumeFraction = zeros((numReps))
        totalNumberFraction = zeros((numReps))
        # Intensity scaling factors for matching to the experimental
        # scattering pattern (Amplitude A and flat background term b,
        # defined in the paper)
        scalingFactors = zeros((2, numReps))

        # data, store it in result too, enables to postprocess later
        # store the model instance too
        data = self.data
        q = data.q
        intensity = data.i
        intError = data.u
        bgScalingFit = BackgroundScalingFit(self.findBackground.value())

        # calc vol/num fraction and scaling factors for each repetition
        for ri in range(numReps):
            rset = contribs[:, :, ri] # single set of R for this calculation
            # compensated volume for each sphere in the set
            it, vset = self.model.calc(data, rset, self.compensationExponent())
<<<<<<< HEAD
=======
            it = self.model.smear(it)
>>>>>>> cf88dd38
            
            # Now for each sphere, its volume fraction (compensated): is vset
            # And the real particle volume vpa:
            dummy, vpa = self.model.calc(data, rset, 
                    compensationExponent = 1.0, useSLD = True)
            ## TODO: same code than in mcfit pre-loop around line 1225 ff.
            # initial guess for the scaling factor.
            sci = intensity.max() / it.max()
            bgi = intensity.min()
            # optimize scaling and background for this repetition
            sc, conval, dummy = bgScalingFit.calc(intensity, intError, it, (sci, bgi))
            scalingFactors[:, ri] = sc # scaling and bgnd for this repetition.
            volumeFraction[:, ri] = (sc[0] * vset**2/(vpa)).flatten()
            totalVolumeFraction[ri] = sum(volumeFraction[:, ri])
            numberFraction[:, ri] = volumeFraction[:, ri]/vpa.flatten()
            totalNumberFraction[ri] = sum(numberFraction[:, ri])

            # calc observability for each sphere/contribution
            for c in range(numContribs):
                # observability: the maximum contribution for
                # that sphere to the total scattering pattern
                # NOTE: no need to compensate for p_c here, we work with
                # volume fraction later which is compensated by default.
                # additionally, we actually do not use this value.
                # again, partial intensities for this size only required
                ir, dummy = self.model.calc(data, rset[c].reshape((1, -1)), 
                        self.compensationExponent())
                # determine where this maximum observability is
                # of contribution c (index)
                qmi = numpy.argmax(ir.flatten()/it.flatten())
                # point where the contribution of c is maximum
                qm[c, ri] = q[qmi]
                minReqVol[c, ri] = (
                        intError * volumeFraction[c, ri]
                                / (sc[0] * ir)).min()
                minReqNum[c, ri] = minReqVol[c, ri] / vpa[c]

            numberFraction[:, ri] /= totalNumberFraction[ri]
            minReqNum[:, ri] /= totalNumberFraction[ri]

        fractions = dict(vol = (volumeFraction, minReqVol),
                         num = (numberFraction, minReqNum))

        # now we histogram over each variable
        # for each variable parameter we define,
        # we need to histogram separately.
        for paramIndex, param in enumerate(self.model.activeParams()):
            param.histograms().calc(contribs, paramIndex, fractions) # new method

    def gen2DIntensity(self):
        """
        This function is optionally run after the histogram procedure for
        anisotropic images, and will calculate the MC fit intensity in
        image form
        """
        contribs = self.result[0]['contribs']
        numContribs, dummy, numReps = contribs.shape

        # load original Dataset
        q = data.q(clipData = False)
        # we need to recalculate the result in two dimensions
        kansas = shape(q) # we will return to this shape
        q = q.flatten()

        logging.info("Recalculating 2D intensity, please wait")
        # for each Result
        intAvg = zeros(shape(q))
        # TODO: for which parameter?
        scalingFactors = self.result[0]['scalingFactors']
        for ri in range(numReps):
            logging.info('regenerating set {} of {}'.format(ri, numReps-1))
            rset = contribs[:, :, ri]
            # calculate their form factors
            it, vset = self.model.calc(data, rset, compensationExponent)
            # Optimize the intensities and calculate convergence criterium
            intAvg = intAvg + it*scalingFactors[0, ri] + scalingFactors[1, ri]
        # print "Initial conval V1", Conval1
        intAvg /= numReps
        # mask (lifted from clipDataset)
        validIndices = data.validIndices
        intAvg = intAvg[validIndices]
        # shape back to imageform
        self.result[0]['intensity2d'] = reshape(intAvg, kansas)

    def plot(self, axisMargin = 0.3,
             outputFilename = None, autoClose = False):
        """Expects outputFilename to be of type gui.calc.OutputFilename."""
        # the interactive plot figure usually blocks the app until it is closed
        # -> no batch processing possible
        # -> we have to call matplotlib plot in another thread
        # on linux it does not block, can show multiple figures
        # passing the model only, keeping the object hierarchy which is pickled
        # as small as possible
        # TODO: fix pickle support for Models, pickling Sphere() raises the
        # memoize() AssertionsError on Windows
        # It does not happen without the special __init__() constructor of Sphere
        # It does not like circular references (param in hist and hists in param),
        # reminder: histograms contain Parameter references too
        # http://bytes.com/topic/python/answers/37656-assertionerror-pickles-memoize-function#post141263
        # https://stackoverflow.com/questions/23706736/assertion-error-madness-with-qt-and-pickle
        # "autoClose" closes figure after saving for runs of many files. 
        # get histograms to pass them to plotting
        histograms = [parHist for histograms in
                (p.histograms() for p in self.model.activeParams())
                    for parHist in histograms]
        # modify copies only below,
        # otherwise internal object structure gets inconsistent
        histograms = [copy.copy(h) for h in histograms]
        # remove circular references first for pickling
        for i in range(len(histograms)):
            newParam = histograms[i].param.copy()
            newParam.setActive(False)
            histograms[i].param = newParam
        # arguments for plotting process below
        modelData = dict(activeParamCount = self.model.activeParamCount(),
                         histograms = histograms
                         )
        plotArgs = [self.result, self.data, axisMargin,
                    outputFilename, modelData, autoClose]
        if isMac():
            plotArgs.append(False) # logToFile, for multithreaded plotting below only
            PlotResults(*plotArgs)
        else:
            from multiprocessing import Process
            plotArgs.append(True) # logToFile
            proc = Process(target = PlotResults, args = plotArgs)
            proc.start()

# vim: set ts=4 sts=4 sw=4 tw=0:<|MERGE_RESOLUTION|>--- conflicted
+++ resolved
@@ -355,21 +355,11 @@
         scIn = sc
         bgScalingFit = BackgroundScalingFit(self.findBackground.value())
         sc, conval, dummy = bgScalingFit.calc(data.i, data.u, 
-<<<<<<< HEAD
-                it, scIn, ver = 1)
-                # it / sum(vset**2), scIn, ver = 1)
-        # reoptimize with V2, there might be a slight discrepancy in the
-        # residual definitions of V1 and V2 which would prevent optimization.
-        scIn = sc
-        # sc, conval, dummy = bgScalingFit.calc(data.i, data.u, it / sum(vset**2), 
-        sc, conval, dummy = bgScalingFit.calc(data.i, data.u, it, 
-=======
                 it / sum(vset**2), scIn, ver = 1)
         # reoptimize with V2, there might be a slight discrepancy in the
         # residual definitions of V1 and V2 which would prevent optimization.
         scIn = sc
         sc, conval, dummy = bgScalingFit.calc(data.i, data.u, it / sum(vset**2), 
->>>>>>> cf88dd38
                 scIn)
         logging.info("Initial Chi-squared value: {0}".format(conval))
 
@@ -395,20 +385,11 @@
             # is numerically stable (so far). Can calculate final uncertainty
             # based on number of valid "moves" and sys.float_info.epsilon
 
-<<<<<<< HEAD
-            # vtest = vset.sum() - vset[ri] + vtt
-            # optimize intensity and calculate convergence criterium
-            # using version two here for a >10 times speed improvement
-            sct, convalt, dummy = bgScalingFit.calc(data.i, data.u, 
-                    itest, sc)
-                    # itest / vtest**2, sc)
-=======
             vtest = vset.sum() - vset[ri] + vtt
             # optimize intensity and calculate convergence criterium
             # using version two here for a >10 times speed improvement
             sct, convalt, dummy = bgScalingFit.calc(data.i, data.u, 
                     itest / vtest**2, sc)
->>>>>>> cf88dd38
             # test if the radius change is an improvement:
             if convalt < conval: # it's better
                 # replace current settings with better ones
@@ -450,16 +431,8 @@
             'numMoves': numMoves,
             'elapsed': elapsed})
 
-<<<<<<< HEAD
-        ifinal = it
         sc, conval, ifinal = bgScalingFit.calc(data.i, data.u, 
-                ifinal, sc)
-                # ifinal / sum(vset**2), sc)
-=======
-        ifinal = self.model.smear(it)
-        sc, conval, ifinal = bgScalingFit.calc(data.i, data.u, 
-                ifinal / sum(vset**2), sc)
->>>>>>> cf88dd38
+                it / sum(vset**2), sc)
         details.update({'scaling': sc[0], 'background': sc[1]})
 
         result = [rset]
@@ -585,10 +558,6 @@
             rset = contribs[:, :, ri] # single set of R for this calculation
             # compensated volume for each sphere in the set
             it, vset = self.model.calc(data, rset, self.compensationExponent())
-<<<<<<< HEAD
-=======
-            it = self.model.smear(it)
->>>>>>> cf88dd38
             
             # Now for each sphere, its volume fraction (compensated): is vset
             # And the real particle volume vpa:
