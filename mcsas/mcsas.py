# -*- coding: utf-8 -*-
# mcsas/mcsas.py
# Find the reST syntax at http://sphinx-doc.org/rest.html

from __future__ import absolute_import # PEP328
import numpy # For arrays
from numpy import (inf, array, reshape, shape, pi, diff, zeros,
                  size, sum, sqrt, log10,
                  isnan, newaxis)
from scipy import optimize
import time # Timekeeping and timing of objects
import copy
import logging
logging.basicConfig(level = logging.INFO)

from utils import isList 
from bases.dataset import DataSet
from bases.algorithm import AlgorithmBase
from utils.parameter import isActiveParam
from utils.tests import isMac
from models.scatteringmodel import ScatteringModel
from models.sphere import Sphere
from gui.utils import processEventLoop
from mcsas.backgroundscalingfit import BackgroundScalingFit

from . import PlotResults
from . import McSASParameters
from dataobj import SASData

class McSAS(AlgorithmBase):
    r"""
    Main class containing all functions required to do Monte Carlo fitting.

    **Required:**

        - *data*: The dataset to fit. 
                   Has to be an instance of :py:class:SASData
        - *model*: The scattering model object to assume.
                   It has to be an instance of :py:class:`ScatteringModel`.

        For more settings, see mcsas/mcsasparameters.json

    **Returns:**

    A McSAS object with the following Results stored in the *result* member
    attribute. These can be extracted using
    McSAS.result[<parameterIndexNumber>]['<Keyword>']
    where the *parameterIndexNumber* indicates which shape parameter 
    information is requested.
    E.g. an ellipsoid has 3: width, height and orientation.
    (Some information is only stored in *parameterIndexNumber = 0* (default)).

    **Keyword** may be one of the following:

        *fitMeasValMean*: 1D array (*common result*)
            The fitted measVal, given as the mean of all numReps Results.
        *fitX0*: 1D array (*common result*)
            Corresponding q values
            (may be different than the input q if *X0Bounds* was used).
        *fitMeasValStd*: array (*common result*)
            Standard deviation of the fitted I(q), calculated as the standard 
            deviation of all numReps results.
        *contribs*: size array (numContribs x numReps) (*common result*)
            Collection of numContribs contributions fitted to best represent 
            the provided I(q) data. Contains the Results of each of 
            *numReps* iterations. This can be used for rebinning without 
            having to re-optimize.
        *scalingFactors*: size array (2 x numReps) (*common result*)
            Scaling and background values for each repetition.
            Used to display background level in data and fit plot.
        *histogramXLowerEdge*: array
            histogram bin left edge position (x-axis in histogram).
        *histogramXMean*: array
            Center positions for the size histogram bins
            (x-axis in histogram, used for errorbars).
        *histogramXWidth*: array
            histogram bin width
            (x-axis in histogram, defines bar plot bar widths).
        *volumeHistogramYMean*: array
            Volume-weighted particle size distribution values for
            all numReps Results (y-axis bar height).
        *numberHistogramYMean*: array
            Number-weighted analogue of the above *volumeHistogramYMean*.
        *volumeHistogramRepetitionsY*: size array (self.histogramBins x numReps)
            Volume-weighted particle size distribution bin values for
            each fit repetition (the mean of which is *volumeHistogramYMean*, 
            and the sample standard deviation is *volumeHistogramYStd*).
        *numberHistogramRepetitionsY*: size array (self.histogramBins x numReps)
            Number-weighted particle size distribution bin values for
            each MC fit repetition.
        *volumeHistogramYStd*: array
            Standard deviations of the corresponding volume-weighted size
            distribution bins, calculated from *numReps* repetitions of the
            model fitting function.
        *numberHistogramYStd*: array
            Standard deviation for the number-weigthed distribution.
        *volumeFraction*: size array (numContribs x numReps)
            Volume fractions for each of numContribs contributions in each of
            *numReps* iterations.
        *numberFraction*: size array (numContribs x numReps)
            Number fraction for each contribution.
        *totalVolumeFraction*: size array (numReps)
            Total scatterer volume fraction for each of the *numReps* 
            iterations.
        *totalNumberFraction*: size array (numReps)
            Total number fraction.
        *minimumRequiredVolume*: size array (numContribs x numReps)
            Minimum required volume fraction for each contribution to become
            statistically significant.
        *minimumRequiredNumber*: size array (numContribs x numReps)
            Number-weighted analogue to *minimumRequiredVolume*.
        *volumeHistogramMinimumRequired*: size array (histogramXMean)
            Array with the minimum required volume fraction per bin to become
            statistically significant. Used to display minimum required level
            in histogram.
        *numberHistogramMinimumRequired*: size array (histogramXMean)
            Number-weighted analogue to *volumeHistogramMinimumRequired*.
        *scalingFactors*: size array (2 x numReps)
            Scaling and background values for each repetition. Used to display
            background level in data and fit plot.
        *totalVolumeFraction*: size array (numReps)
            Total scatterer volume fraction for each of the *numReps*
            iterations.
        *minimumRequiredVolume*: size array (numContribs x numReps)
            Minimum required volube fraction for each contribution to become
            statistically significant.
        *volumeHistogramMinimumRequired*: size array (histogramXMean)
            Array with the minimum required volume fraction per bin to become
            statistically significant. Used to display minimum required level
            in histogram.

    """

    # user provided data to work with
    data = None
    model = None
    result = None

    # there are several ways to accomplish this depending on where/when
    # McSASParameters() should be called: when creating an instance or
    # for creating different types with different settings ...
    @classmethod
    def factory(cls):
        # calling factory of parent class which is AlgorithmBase currently
        return super(McSAS, cls).factory("McSAS",
                                         *McSASParameters().parameters)

    def calc(self, **kwargs):
        # initialize
        self.result = [] # TODO
        self.stop = False # TODO, move this into some simple result structure

        assert(self.data is not None)

        if (McSASParameters.model is None or
            not isinstance(McSASParameters.model, ScatteringModel)):
            McSASParameters.model = Sphere() # create instance
            logging.info("Default model not provided, setting to: {0}"
                    .format(str(McSASParameters.model.name())))
        if self.model is None:
            self.model = McSASParameters.model
        logging.info("Using model: {0}".format(str(self.model.name())))
        if not self.model.paramCount():
            logging.warning("No parameters to analyse given! Breaking up.")
            return
        logging.info(
                "\n".join([u"Analysing parameters: "] +
                    [unicode(p) + u", active: " + unicode(isActiveParam(p))
                        for p in self.model.params()])
        )
        self.analyse()
        # continue if there are results only
        if not len(self.result):
            return
        self.histogram()

        ## Fix 2D mode
        # if self.data.f.values2d:
        #     # 2D mode, regenerate measVal
        #     # TODO: test 2D mode
        #     self.gen2DMeasVal()

    ######################################################################
    ####################### optimisation Functions #######################
    ######################################################################

    def analyse(self):
        """This function runs the Monte Carlo optimisation a multitude
        (*numReps*) of times. If convergence is not achieved, it will try 
        again for a maximum of *maxRetries* attempts.
        """
        # get settings
        numContribs = self.numContribs()
        numReps = self.numReps()
        minConvergence = self.convergenceCriterion()
        if not any([isActiveParam(p) for p in self.model.params()]):
            numContribs, numReps = 1, 1
        # find out how many values a shape is defined by:
        contributions = zeros((numContribs, 
            self.model.activeParamCount(), 
            numReps))
        numIter = zeros(numReps)
        scalings = zeros(numReps)
        backgrounds = zeros(numReps)
        times = zeros(numReps)
        contribMeasVal = zeros([1, self.data.count, numReps])

        # This is the loop that repeats the MC optimization numReps times,
        # after which we can calculate an uncertainty on the Results.
        for nr in range(numReps):
            elapsedStart = time.time() # for tracking elapsed time
            # keep track of how many failed attempts there have been
            nt = 0
            # do that MC thing! 
            convergence = inf
            while convergence > minConvergence:
                # retry in the case we were unlucky in reaching
                # convergence within MaximumIterations.
                nt += 1
                (contributions[:, :, nr], contribMeasVal[:, :, nr],
                 convergence, details) = self.mcFit(
                                numContribs, minConvergence,
                                outputMeasVal = True, outputDetails = True,
                                nRun = nr)
                if any(array(contributions.shape) == 0):
                    break # nothing active, nothing to fit
                if self.stop:
                    logging.warning("Stop button pressed, exiting...")
                    if self.showIncomplete():
                        break
                    else:
                        return
                if nt > self.maxRetries():
                    # this is not a coincidence.
                    # We have now tried maxRetries+2 times
                    logging.warning("Could not reach optimization criterion "
                                    "within {0} attempts, exiting..."
                                    .format(self.maxRetries() + 2))
                    if self.showIncomplete():
                        break
                    else:
                        return
            # in minutes:
            # keep track of how many iterations were needed to reach converg.
            numIter[nr] = details.get('numIterations', 0)
            scalings[nr] = details.get('scaling', 1.0) 
            backgrounds[nr] = details.get('background', 0) 
            elapsedTime = (time.time() - elapsedStart)
            times[nr] = elapsedTime 

            tottime = times.sum() /60. # total elapsed time in minutes
            avetime = times[times > 0].mean() / 60. # average optimization time
            remtime = (avetime * numReps - tottime) # est. remaining time
            logging.info("finished optimization number {0} of {1}\n"
                    "  total elapsed time: {2} minutes\n"
                    "  average time per optimization {3} minutes\n"
                    "  total time remaining {4} minutes"
                    .format(nr+1, numReps, tottime, avetime, remtime))

        # store in output dict
        self.result.append(dict(
            contribs = contributions, # Rrep
            # what about modelDataMean? ...
            fitMeasValMean = contribMeasVal.mean(axis = 2),
            fitMeasValStd = contribMeasVal.std(axis = 2),
<<<<<<< HEAD
            fitX0 = self.data.x0.sanitized,
            # ... and dataMean
            dataX0 = self.data.x0.sanitized,
            dataMean = self.data.f.sanitized,
            dataStd = self.data.fu.sanitized,
=======
            fitX0 = self.data.x0.binnedData,
            # ... and dataMean
            dataX0 = self.data.x0.binnedData,
            dataMean = self.data.f.binnedData,
            dataStd = self.data.f.binnedDataU,
>>>>>>> b696a0d8
            # background details:
            scaling = (scalings.mean(), scalings.std(ddof = 1)),
            background = (backgrounds.mean(), backgrounds.std(ddof = 1)),
            times = times,
            # average number of iterations for all repetitions
            numIter = numIter.mean()))

    def mcFit(self, numContribs, minConvergence,
              outputMeasVal = False, outputDetails = False, nRun = None):
        """
        Object-oriented, shape-flexible core of the Monte Carlo procedure.
        Takes optional arguments:

        *outputMeasVal*:
            Returns the fitted measVal besides the Result

        *outputDetails*:
            details of the fitting procedure, number of iterations and so on

        *nRun*: "serial number" of run. Used to store results in parameters
            in the right place

        """
        data = self.data
        rset = numpy.zeros((numContribs, self.model.activeParamCount()))
        compensationExponent = self.compensationExponent()
        details = dict()
        # index of sphere to change. We'll sequentially change spheres,
        # which is perfectly random since they are in random order.
        
        if self.startFromMinimum():
            for idx, param in enumerate(self.model.activeParams()):
                mb = min(param.activeRange())
                if mb == 0: # FIXME: compare with EPS eventually?
                    mb = pi / (data.x0.limit[1])
                rset[:, idx] = numpy.ones(numContribs) * mb * .5
        else:
            rset = self.model.generateParameters(numContribs)

        modelData = self.model.calc(data, rset, compensationExponent)
        ft, vset, wset = modelData.cumInt, modelData.vset, modelData.wset

        # Optimize the intensities and calculate convergence criterium
        # generate initial guess for scaling factor and background
        sc = numpy.array([data.f.limit[1] / modelData.cumInt.max(), data.f.limit[0]])
#        sc *= sum(wset)
        bgScalingFit = BackgroundScalingFit(self.findBackground.value(),
                                            self.model)
        # for the least squares fit, normalize the intensity by the sum of
        # weights which is << 1 (for SAXS, usually it's the sum
        # of the scatterers volumes), though increasing ft and reducing the
        # scaling sc[0]; when histogramming, this gets reverted
        sc, conval, dummy = bgScalingFit.calc(data, modelData, sc, ver = 1)
        # reoptimize with V2, there might be a slight discrepancy in the
        # residual definitions of V1 and V2 which would prevent optimization.
        sc, conval, dummy = bgScalingFit.calc(data, modelData, sc)
        logging.info("Initial Chi-squared value: {0}".format(conval))

        # start the MC procedure
        start = time.time()
        # progress tracking:
        numMoves, numIter, lastUpdate = 0, 0, 0
        # running variable indicating which contribution to change
        ri = 0
        ftest = None
        #NOTE: keep track of uncertainties in MC procedure through epsilon
        while (len(wset) > 1 and # see if there is a distribution at all
               conval > minConvergence and
               numIter < self.maxIterations.value() and
               not self.stop):
            rt = self.model.generateParameters()
            # calculate contribution measVal:
            newModelData = self.model.calc(data, rt, compensationExponent)
            # Calculate new total measVal, subtract old measVal, add new:
            oldModelData = self.model.calc(data, rset[ri].reshape((1, -1)),
                                               compensationExponent)
            testModelData = self.model.modelDataType()(
                # is numerically stable (so far). Can calculate final uncertainty
                # based on number of valid "moves" and sys.float_info.epsilon
                ft - oldModelData.cumInt + newModelData.cumInt,
                vset,
                # not as intended but sufficient for now
                wset.sum() - wset[ri] + newModelData.wset)
#            ftest = (ft - oldModelData.cumInt + newModelData.cumInt)
#            wtest = wset.sum() - wset[ri] + newModelData.wset
            # optimize measVal and calculate convergence criterium
            # using version two here for a >10 times speed improvement
            sct, convalt, dummy = bgScalingFit.calc(data, testModelData, sc)
<<<<<<< HEAD
#                    data.f.sanitized, data.fu.sanitized, ftest / wtest, sc)
=======
>>>>>>> b696a0d8
            # test if the radius change is an improvement:
            if convalt < conval: # it's better
                # replace current settings with better ones
                rset[ri], sc, conval = rt, sct, convalt
                ft, wset[ri] = testModelData.cumInt, newModelData.wset
                logging.info("Improvement in iteration number {0}, "
                             "Chi-squared value {1:f} of {2:f}\r"
                             .format(numIter, conval, minConvergence))
                numMoves += 1

            if time.time() - lastUpdate > 0.25:
                # update twice a sec max -> speedup for fast models
                # because output takes much time especially in GUI
                # TODO: don't need this:
                # if we calc in separate processes (multiprocessing) the gui 
                # would have its own thread and will not be blocked by calc

                # process events, check for user input
                processEventLoop()
                lastUpdate = time.time()
            # move to next contribution in list, loop if last contribution
            ri = (ri + 1) % numContribs
            numIter += 1 # add one to the iteration number

        #print # for progress print in the loop
        if numIter >= self.maxIterations.value():
            logging.warning("Exited due to max. number of iterations ({0}) "
                            "reached".format(numIter))
        else:
            logging.info("normal exit")

        # Post-MC operations:
        # the +0.001 prevents a divide by zero error on some Windows systems.
        elapsed = time.time() - start + 1e-3
        logging.info("Number of iterations per second: {0}".format(
                        numIter/elapsed))
        logging.info("Number of valid moves: {0}".format(numMoves))
        logging.info("Final Chi-squared value: {0}".format(conval))
        details.update({'numIterations': numIter,
            'numMoves': numMoves,
            'elapsed': elapsed})

        modelData = self.model.modelDataType()(ft, vset, wset)
        sc, conval, ifinal = bgScalingFit.calc(data, modelData, sc)
        details.update({'scaling': sc[0], 'background': sc[1]})

        result = [rset]
        if outputMeasVal:
            result.append((ifinal * sc[0] + sc[1]))
        result.append(conval)
        if outputDetails:
            result.append(details)
        if nRun is not None:
            #store results in parameter
            for idx, param in enumerate(self.model.activeParams()):
                param.setActiveVal(rset[:, idx], index = nRun) 
        # returning <rset, measVal, conval, details>
        return result

    #####################################################################
    #################### Post-optimisation Functions ####################
    #####################################################################

    def histogram(self, contribs = None):
        """
        Takes the *contribs* result from the :py:meth:`McSAS.analyse` function
        and calculates the corresponding volume- and number fractions for each
        contribution as well as the minimum observability limits. It will
        subsequently bin the Result across the range for histogramming 
        purposes.

        While the volume-weighted distribution will be in absolute units
        (providing volume fractions of material within a given size range),
        the number distributions have been normalized to 1.
        
        Output a list of dictionaries with one dictionary per shape parameter:

            *histogramXLowerEdge*: array
                histogram bin left edge position (x-axis in histogram)
            *histogramXMean*: array
                Center positions for the size histogram bins
                (x-axis in histogram, used for errorbars)
            *histogramXWidth*: array
                histogram bin width (x-axis in histogram,
                defines bar plot bar widths)
            *volumeHistogramYMean*: array
                Volume-weighted particle size distribution values for
                all *numReps* Results (y-axis bar height)
            *numberHistogramYMean*: array
                Number-weighted analogue of the above *volumeHistogramYMean*
            *volumeHistogramRepetitionsY*: size (histogramBins x numReps) 
                array Volume-weighted particle size distribution bin values for 
                each MC fit repetition (whose mean is *volumeHistogramYMean*, 
                and whose sample standard deviation is *volumeHistogramYStd*)
            *numberHistogramRepetitionsY*: size (histogramBins x numReps) 
                array Number-weighted particle size distribution bin values
                for each MC fit repetition
            *volumeHistogramYStd*: array
                Standard deviations of the corresponding volume-weighted size
                distribution bins, calculated from *numReps* repetitions of
                the model fitting function
            *numberHistogramYStd*: array
                Standard deviation for the number-weigthed distribution
            *volumeFraction*: size (numContribs x numReps) array
                Volume fractions for each of numContribs contributions 
                in each of numReps iterations
            *numberFraction*: size (numContribs x numReps) array
                Number fraction for each contribution
            *totalVolumeFraction*: size (numReps) array
                Total scatterer volume fraction for each of the *numReps*
                iterations
            *totalNumberFraction*: size (numReps) array
                Total number fraction 
            *minimumRequiredVolume*: size (numContribs x numReps) array
                minimum required volume fraction for each contribution to
                become statistically significant.
            *minimumRequiredNumber*: size (numContribs x numReps) array
                number-weighted analogue to *minimumRequiredVolume*
            *volumeHistogramMinimumRequired*: size (histogramXMean) array 
                array with the minimum required volume fraction per bin to
                become statistically significant. Used to display minimum
                required level in histogram.
            *numberHistogramMinimumRequired*: size (histogramXMean) array
                number-weighted analogue to *volumeHistogramMinimumRequired*
            *scalingFactors*: size (2 x numReps) array
                Scaling and background values for each repetition. Used to
                display background level in data and fit plot.
        """
        if not isList(self.result) or not len(self.result):
            logging.info("There are no results to histogram, breaking up.")
            return
        if contribs is None:
            contribs = self.result[0]['contribs']
        if not all(numpy.array(contribs.shape, dtype = bool)):
            # testing for any active parameters (contribs[1])
            logging.info("Nothing to histogram, giving up.")
            return
        numContribs, dummy, numReps = contribs.shape

        # volume fraction for each contribution
        volumeFraction = zeros((numContribs, numReps))
        # number fraction for each contribution
        numberFraction = zeros((numContribs, numReps))
        volSqrFraction = zeros((numContribs, numReps))
        # volume frac. for each histogram bin
        minReqVol = zeros((numContribs, numReps)) 
        # number frac. for each histogram bin
        minReqNum = zeros((numContribs, numReps))
        minReqVolSqr = zeros((numContribs, numReps))
        totalVolumeFraction = zeros((numReps))
        totalNumberFraction = zeros((numReps))
        totalVolSqrFraction = zeros((numReps))
        # MeasVal scaling factors for matching to the experimental
        # scattering pattern (Amplitude A and flat background term b,
        # defined in the paper)
        scalingFactors = zeros((2, numReps))

        # data, store it in result too, enables to postprocess later
        # store the model instance too
        data = self.data
        bgScalingFit = BackgroundScalingFit(self.findBackground.value(),
                                            self.model)
        # calc vol/num fraction and scaling factors for each repetition
        for ri in range(numReps):
            rset = contribs[:, :, ri] # single set of R for this calculation
            # compensated volume for each sphere vset:
            modelData = self.model.calc(data, rset, self.compensationExponent())
#            dummy, vpa, dummy = self.model.calc(data, rset,
#                    compensationExponent = 1.0, useSLD = True) # TODO: useSLD!
            ## TODO: same code than in mcfit pre-loop around line 1225 ff.
            # initial guess for the scaling factor.
            sc = numpy.array([data.f.limit[1] / modelData.cumInt.max(), data.f.limit[0]])
            # optimize scaling and background for this repetition
            sc, conval, dummy = bgScalingFit.calc(data, modelData, sc)
            scalingFactors[:, ri] = sc # scaling and bgnd for this repetition.
            # calculate individual volume fractions:
            # here, the weight reverts intensity normalization effecting the
            # scaling sc[0] during optimization, it does not influence
            # the resulting volFrac
            volumeFraction[:, ri] = modelData.volumeFraction(sc[0])
            totalVolumeFraction[ri] = sum(volumeFraction[:, ri])
            numberFraction[:, ri] = volumeFraction[:, ri]/modelData.vset.flatten()
            totalNumberFraction[ri] = sum(numberFraction[:, ri])
            volSqrFraction[:, ri] = volumeFraction[:, ri]*modelData.vset.flatten()
            totalVolSqrFraction[ri] = sum(volSqrFraction[:, ri])

            # calc observability for each sphere/contribution
            for c in range(numContribs):
                # observability: the maximum contribution for
                # that sphere to the total scattering pattern
                # NOTE: no need to compensate for p_c here, we work with
                # volume fraction later which is compensated by default.
                # additionally, we actually do not use this value.
                # again, partial intensities for this size only required
                partialModelData = self.model.calc(data, rset[c].reshape((1, -1)),
                                                   self.compensationExponent())
                # FIXME: mcsas.py:542: RuntimeWarning: divide by zero encountered in divide
                minReqVol[c, ri] = (
<<<<<<< HEAD
                        data.fu.sanitized * volumeFraction[c, ri]
=======
                        data.f.binnedDataU * volumeFraction[c, ri]
>>>>>>> b696a0d8
                                / (sc[0] * partialModelData.cumInt)).min()
                minReqNum[c, ri] = minReqVol[c, ri] / modelData.vset[c]
                minReqVolSqr[c, ri] = (minReqNum[c, ri]
                        * minReqVol[c, ri] * minReqVol[c, ri])

            numberFraction[:, ri] /= totalNumberFraction[ri]
            minReqNum[:, ri]      /= totalNumberFraction[ri]
            volSqrFraction[:, ri] /= totalVolSqrFraction[ri]
            minReqVolSqr[:, ri]   /= totalVolSqrFraction[ri]

        fractions = dict(vol = (volumeFraction, minReqVol),
                         num = (numberFraction, minReqNum),
                         volsqr = (volSqrFraction, minReqVolSqr))

        # now we histogram over each variable
        # for each variable parameter we define,
        # we need to histogram separately.
        for paramIndex, param in enumerate(self.model.activeParams()):
            param.histograms().calc(contribs, paramIndex, fractions) # new method

    def gen2DMeasVal(self):
        """
        This function is optionally run after the histogram procedure for
        anisotropic images, and will calculate the MC fit measVal in
        image form
        """
        contribs = self.result[0]['contribs']
        numContribs, dummy, numReps = contribs.shape

        # load original Dataset
        x0 = data.x0.binnedData
        # we need to recalculate the result in two dimensions
        kansas = shape(q) # we will return to this shape
        x0 = x0.sanitized.flatten()

        logging.info("Recalculating 2D measVal, please wait")
        # for each Result
        intAvg = zeros(shape(x0))
        # TODO: for which parameter?
        scalingFactors = self.result[0]['scalingFactors']
        for ri in range(numReps):
            logging.info('regenerating set {} of {}'.format(ri, numReps-1))
            rset = contribs[:, :, ri]
            # calculate their form factors
            # ft, vset, wset = self.model.calc(data, rset, compensationExponent)
            modelData = self.model.calc(data, rset, compensationExponent)
            # Optimize the intensities and calculate convergence criterium
            intAvg = (intAvg + modelData.cumInt*scalingFactors[0, ri]
                             + scalingFactors[1, ri])
        # print "Initial conval V1", Conval1
        intAvg /= numReps
        # mask (lifted from clipDataset)
        intAvg = intAvg[data.x0.validIndices]
        # shape back to imageform
        self.result[0]['measVal2d'] = reshape(intAvg, kansas)

    def plot(self, axisMargin = 0.3,
             outputFilename = None, autoClose = False):
        """Expects outputFilename to be of type gui.calc.OutputFilename."""
        # the interactive plot figure usually blocks the app until it is closed
        # -> no batch processing possible
        # -> we have to call matplotlib plot in another thread
        # on linux it does not block, can show multiple figures
        # passing the model only, keeping the object hierarchy which is pickled
        # as small as possible
        # TODO: fix pickle support for Models, pickling Sphere() raises the
        # memoize() AssertionsError on Windows
        # It does not happen without the special __init__() constructor of Sphere
        # It does not like circular references (param in hist and hists in param),
        # reminder: histograms contain Parameter references too
        # http://bytes.com/topic/python/answers/37656-assertionerror-pickles-memoize-function#post141263
        # https://stackoverflow.com/questions/23706736/assertion-error-madness-with-qt-and-pickle
        # "autoClose" closes figure after saving for runs of many files. 

        # remove circular parameter references for pickling/forwarding
        # need a list of histograms only, with params for meta info
        histograms = []
        for p in self.model.activeParams():
            # calls FitParameter.__init__() which sets histogram.param
            newParam = p.copy()
            newParam.setActive(False) # remove the old histograms
            for h in p.histograms():
                newHist = copy.copy(h) # new hist containing old param
                histograms.append(newHist)
                h.param = p # reset to the old param, revert FitParameter.__init__()
        # arguments for plotting process below
        modelData = dict(activeParamCount = self.model.activeParamCount(),
                         histograms = histograms)
        pargs = [self.result, self.data]
        pkwargs = dict(axisMargin = axisMargin, outputFilename = outputFilename,
                       modelData = dict(
                           activeParamCount = self.model.activeParamCount(),
                           histograms = histograms),
                       autoClose = autoClose, logToFile = False)
        if isMac():
            PlotResults(*pargs, **pkwargs)
        else:
            from multiprocessing import Process, Queue
            # multithreaded plotting also logs to file
            pkwargs["logToFile"] = True
            q = Queue() # allow communication between processes
            pkwargs["queue"] = q
            proc = Process(target = PlotResults,
                           args = pargs, kwargs = pkwargs)
            proc.start()
            if not autoClose:
                return # keeps the plot window open
            # wait for the plot window to finish drawing, then close it
            # FIXME: use QTimer for polling in background
            interval = 0.1 # time steps to check if plotting is done
            while q.empty(): # usually needs 1.5sec on my box [ingo]
                time.sleep(interval)
            proc.terminate()

# vim: set ts=4 sts=4 sw=4 tw=0:<|MERGE_RESOLUTION|>--- conflicted
+++ resolved
@@ -263,19 +263,11 @@
             # what about modelDataMean? ...
             fitMeasValMean = contribMeasVal.mean(axis = 2),
             fitMeasValStd = contribMeasVal.std(axis = 2),
-<<<<<<< HEAD
-            fitX0 = self.data.x0.sanitized,
-            # ... and dataMean
-            dataX0 = self.data.x0.sanitized,
-            dataMean = self.data.f.sanitized,
-            dataStd = self.data.fu.sanitized,
-=======
             fitX0 = self.data.x0.binnedData,
             # ... and dataMean
             dataX0 = self.data.x0.binnedData,
             dataMean = self.data.f.binnedData,
             dataStd = self.data.f.binnedDataU,
->>>>>>> b696a0d8
             # background details:
             scaling = (scalings.mean(), scalings.std(ddof = 1)),
             background = (backgrounds.mean(), backgrounds.std(ddof = 1)),
@@ -364,10 +356,6 @@
             # optimize measVal and calculate convergence criterium
             # using version two here for a >10 times speed improvement
             sct, convalt, dummy = bgScalingFit.calc(data, testModelData, sc)
-<<<<<<< HEAD
-#                    data.f.sanitized, data.fu.sanitized, ftest / wtest, sc)
-=======
->>>>>>> b696a0d8
             # test if the radius change is an improvement:
             if convalt < conval: # it's better
                 # replace current settings with better ones
@@ -566,11 +554,7 @@
                                                    self.compensationExponent())
                 # FIXME: mcsas.py:542: RuntimeWarning: divide by zero encountered in divide
                 minReqVol[c, ri] = (
-<<<<<<< HEAD
-                        data.fu.sanitized * volumeFraction[c, ri]
-=======
                         data.f.binnedDataU * volumeFraction[c, ri]
->>>>>>> b696a0d8
                                 / (sc[0] * partialModelData.cumInt)).min()
                 minReqNum[c, ri] = minReqVol[c, ri] / modelData.vset[c]
                 minReqVolSqr[c, ri] = (minReqNum[c, ri]
