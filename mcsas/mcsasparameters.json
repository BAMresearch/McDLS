--- conflicted
+++ resolved
@@ -87,11 +87,7 @@
     },
     "seriesStats" : {
         "displayName" : "Calc. series statistics",
-<<<<<<< HEAD
-        "description" : "Plots the moments for each configured histogram against the selected data and stores them in a separate file.",
-=======
         "description" : "Plots the mean of each configured histogram range per selected dataset and writes all distribution moments to file.",
->>>>>>> 62cff8d8
         "default" : false,
         "unitClass" : "NoUnit",
         "displayUnit" : "-",
