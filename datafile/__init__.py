# -*- coding: utf-8 -*-
# datafile/__init__.py

from __future__ import absolute_import
__all__ = ["DataFile", "AsciiFile", "ArrayFile", "PDHFile", "PDHHeader",
           "CGSFile", "getFileFilter", "loaddatafile"]

import logging
import os.path

<<<<<<< HEAD
from datafile import DataFile
from arrayfile import ArrayFile
from asciifile import AsciiFile
from pdhfile import PDHFile, PDHHeader
from cgsfile import CGSFile
=======
from .datafile import DataFile
from .arrayfile import ArrayFile
from .asciifile import AsciiFile
from .pdhfile import PDHFile, PDHHeader
>>>>>>> 04251172

from utils import isLinux, isString

def getFileFilter():
    """Returns the file filter text of all available data file formats which
    can be used with a file selection dialog UI."""
    extFmt = "(*.{1})"
    if isLinux():
        # the extension in parentheses is not shown on linux, add it here
        extFmt = "*.{1} (*.{1})"
    filefilter = []
    for cls in ArrayFile, PDHFile, CGSFile:
        for descr, ext in cls.fileFilter:
            filefilter.append(("{0} " + extFmt).format(descr, ext))
    return filefilter

def loaddatafile(filename):
    """Creates a DataFile instance from the given file name by selecting
    the appropriate specialised file object based on the file name extension
    or parts of the file contents."""

    if not isString(filename) or not os.path.isfile(filename):
        logging.warning(u"File '{0}' is not a file or does not exist!"
                        .format(filename))
        return
    logging.info(u"Loading '{0}' ...".format(filename))
    path, ext = os.path.splitext(filename)
    ext = ext[1:].lower()
    datafile = None
    if ext in PDHFile.extensions:
        datafile = PDHFile(filename)
    elif ext in CGSFile.extensions:
        datafile = CGSFile(filename)
    else:
        datafile = ArrayFile(filename) # works for CSV too
    return datafile

# vim: set ts=4 sw=4 sts=4 tw=0:<|MERGE_RESOLUTION|>--- conflicted
+++ resolved
@@ -8,18 +8,11 @@
 import logging
 import os.path
 
-<<<<<<< HEAD
-from datafile import DataFile
-from arrayfile import ArrayFile
-from asciifile import AsciiFile
-from pdhfile import PDHFile, PDHHeader
-from cgsfile import CGSFile
-=======
 from .datafile import DataFile
 from .arrayfile import ArrayFile
 from .asciifile import AsciiFile
 from .pdhfile import PDHFile, PDHHeader
->>>>>>> 04251172
+from .cgsfile import CGSFile
 
 from utils import isLinux, isString
 
