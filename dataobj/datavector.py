# -*- coding: utf-8 -*-
# dataobj/datavector.py

"""
A class describing a vector with limits, units, mask and uncertainties
"""

from __future__ import absolute_import # PEP328
import numpy as np
import h5py

from utils.units import Unit, NoUnit
from utils.hdf import HDFMixin

<<<<<<< HEAD
class DataVector(HDF5Mixin):
=======
class DataVector(HDFMixin):
>>>>>>> 78c36cfc
    """ a class for combining aspects of a particular vector of data.
    This is intended only as a storage container without additional functionality.
    """
    _name = None # descriptor for axes and labels, unicode string at init.
    _rawData = None # Relevant data directly from input file, non-SI units, unsanitized
    _rawDataU = None # raw uncertainties, unsanitized
    _siData = None # copy raw data in si units, sanitized, often accessed
    _siDataU = None # uncertainties in si units, sanitized, with eMin taken into account
    _binnedData = None # binned, sanitized data
    _binnedDataU = None # binned, sanitized data
    _unit = None # instance of unit
    _limit = None # two-element vector with min-max
    _validIndices = None # valid indices.
<<<<<<< HEAD
    # specify which values are to be stored in a HDF5 file.
    _h5Datasets = ["rawData", "rawDataU",
                   "siData", "siDataU",
                   "binnedData", "binnedDataU",
                   "validIndices", "limit"]
    _h5Callers = ["unit"] # writeHDF will be called.
    _h5Attrs = ["name"]
=======

    def hdfWrite(self, hdf):
        hdf.writeMembers(self, "rawData", "rawDataU", "siData", "siDataU",
                "binnedData", "binnedDataU", "validIndices", "limit", "unit")
>>>>>>> 78c36cfc

    def __init__(self, name, raw, rawU = None, unit = None):
        self._name = name
        self._rawData = raw
        self._rawDataU = rawU
        self.unit = unit
        self.validIndices = np.arange(self.rawData.size) # sets limits as well

    @property
    def name(self):
        return unicode(self._name)

    @property
    def validIndices(self):
        return self._validIndices

    @validIndices.setter
    def validIndices(self, indices):
        assert indices.min() >= 0
        assert indices.max() <= self.siData.size
        self._validIndices = indices
        self._limit = [self.sanitized.min(), self.sanitized.max()]

    @property
    def sanitized(self):
        return self.siData.copy()[self.validIndices]

    @sanitized.setter
    def sanitized(self, val):
        assert(val.size == self.validIndices.size)
        self.siData[self.validIndices] = val

    @property
    def sanitizedU(self):
        if self.siDataU is None:
            return None
        return self.siDataU.copy()[self.validIndices]

    @sanitizedU.setter
    def sanitizedU(self, val):
        assert(val.size == self.validIndices.size)
        self.siDataU[self.validIndices] = val

    # siData
    @property
    def siData(self):
        return self._siData

    @siData.setter
    def siData(self, vec):
        self._siData = vec

    # siDataU, uncertainties on siData
    @property
    def siDataU(self):
        return self._siDataU

    @siDataU.setter
    def siDataU(self, vec):
        self._siDataU = vec

    # binnedDataU, uncertainties on siData
    @property
    def binnedData(self):
        if self._binnedData is not None:
            return self._binnedData
        else:
            return self.sanitized

    @binnedData.setter
    def binnedData(self, vec):
        self._binnedData = vec

    # binnedDataU, uncertainties on siData
    @property
    def binnedDataU(self):
        if self._binnedDataU is not None:
            return self._binnedDataU
        else:
            return self.sanitizedU

    @binnedDataU.setter
    def binnedDataU(self, vec):
        self._binnedDataU = vec

    # raw data values
    @property
    def rawData(self):
        return self._rawData

    # raw uncertainties
    @property
    def rawDataU(self):
        return self._rawDataU

    @property
    def unit(self):
        return self._unit

    @unit.setter
    def unit(self, newUnit):
        if not isinstance(newUnit, Unit):
            self._unit = NoUnit()
            self.siData = self.rawData.copy()
            if self.rawDataU is not None:
                self.siDataU = self.rawDataU.copy()
        else:
            self._unit = newUnit
            self.siData = self.unit.toSi(self.rawData)
            if self.rawDataU is not None:
                self.siDataU = self.unit.toSi(self.rawDataU)

    # TODO: define min/max properties for convenience?
    @property
    def limit(self):
        return self._limit

    @property
    def limsString(self):
        return u"{0:.3g} ≤ {valName} ({magnitudeName}) ≤ {1:.3g}".format(
                self.unit.toDisplay(self.limit[0]),
                self.unit.toDisplay(self.limit[1]),
                magnitudeName = self.unit.displayMagnitudeName,
                valName = self.name)

if __name__ == "__main__":
    import doctest
    doctest.testmod()

# vim: set ts=4 sts=4 sw=4 tw=0:<|MERGE_RESOLUTION|>--- conflicted
+++ resolved
@@ -12,11 +12,7 @@
 from utils.units import Unit, NoUnit
 from utils.hdf import HDFMixin
 
-<<<<<<< HEAD
-class DataVector(HDF5Mixin):
-=======
 class DataVector(HDFMixin):
->>>>>>> 78c36cfc
     """ a class for combining aspects of a particular vector of data.
     This is intended only as a storage container without additional functionality.
     """
@@ -30,20 +26,10 @@
     _unit = None # instance of unit
     _limit = None # two-element vector with min-max
     _validIndices = None # valid indices.
-<<<<<<< HEAD
-    # specify which values are to be stored in a HDF5 file.
-    _h5Datasets = ["rawData", "rawDataU",
-                   "siData", "siDataU",
-                   "binnedData", "binnedDataU",
-                   "validIndices", "limit"]
-    _h5Callers = ["unit"] # writeHDF will be called.
-    _h5Attrs = ["name"]
-=======
 
     def hdfWrite(self, hdf):
         hdf.writeMembers(self, "rawData", "rawDataU", "siData", "siDataU",
                 "binnedData", "binnedDataU", "validIndices", "limit", "unit")
->>>>>>> 78c36cfc
 
     def __init__(self, name, raw, rawU = None, unit = None):
         self._name = name
