# -*- coding: utf-8 -*-
# dataobj/sasdata.py

"""
Represents data associated with a measurement by small angle scattering (SAS).
Some examples and tests.

>>> import numpy
>>> testdata = numpy.random.rand(4,4)
>>> testtitle = "some title"
>>> from sasdata import SASData

Testing
>>> first = SASData(testtitle, testdata)
>>> first.title == testtitle
True
>>> numpy.all(first.rawArray == testdata)
True
"""

from __future__ import absolute_import # PEP328
import logging
import numpy as np # For arrays
from utils import classproperty
from utils.units import Length, ScatteringVector, ScatteringIntensity, Angle
from dataobj import DataObj, SASConfig, DataVector
from models import SASModel

class SASData(DataObj):
    """Represents one set of data from a unique source (a file, for example).
    """
    _q, _i, _e, _u, _p = None, None, None, None, None # internal DataVectors
    _sizeEst = None
    _shannonChannelEst = None
    _rUnit = None # defines units for r used in sizeest
    _validIndices = None # valid indices generated by the prepareClipMask function

    # define DataObj interface

    @property
    def x0(self):
        return self._q

    @property
    def x1(self):
        return self._p

    @property
    def f(self):
        return self._i

    @property
    def fu(self):
        return self._u

    @classproperty
    @classmethod
    def sourceName(cls):
        """The type of data source for UI label text."""
        return "Small Angle Scattering"

    @property
    def qLimsString(self):
        """Properly formatted q-limits for UI label text."""
        return self._q.limsString

    @property
    def q(self):
        """Q-Vector at which the intensities are measured.
        Provided for convenience use within models."""
        return self.x0.sanitized

    @property
    def pLimsString(self):
        """Properly formatted q-limits for UI label text."""
        if self.x1 is None:
            return ""
        return self.x1.limsString

    @property
    def p(self):
        """Q-Vector at which the intensities are measured.
        Provided for convenience use within models."""
        if self.x1 is None:
            return np.array(())
        return self.x1.sanitized

    # general information on this data set

    @property
    def count(self):
        return len(self._q.sanitized)

    @property
    def validIndices(self): # global valid indices
        if self._validIndices is None:
            # valid indices not set yet
            self._prepareValidIndices()
        return self._validIndices

    @property
    def hasError(self):
        """Returns True if this data set has an error bar for its
        intensities."""
        return self.rawArray.shape[1] > 2

    # general info texts for the UI

    @property
    def dataContent(self):
        """shows the content of the loaded data: Q, I, IErr, etc"""
        content = []
        if self.x0 is not None:
            content.append(self.x0.name)
        if self.f is not None:
            content.append(self.f.name)
        if self.fu is not None:
            content.append(self.fu.name)
        if self.is2d:
            content.append('Psi')
        return ", ".join(content)

    @classproperty
    @classmethod
    def displayDataDescr(cls):
        return ("Filename ", "Data points ", "Data content ", 
                "Q limits ", "Est. sphere size ", "Recommended number of bins ")

    @classproperty
    @classmethod
    def displayData(cls):
        return ("title", "count", "dataContent", 
                "qLimsString", "sphericalSizeEstText", "shannonChannelEstText")

    def sphericalSizeEst(self):
        return self._sizeEst

    @property
    def rUnit(self):
        return self._rUnit

    @property
    def sphericalSizeEstText(self):
        return u"{0:.3g} ≤ R ({rUnitName}) ≤ {1:.3g} ".format(
                *self.rUnit.toDisplay(self.sphericalSizeEst()),
                rUnitName = self.rUnit.displayMagnitudeName)

    def shannonChannelEst(self):
        return int(self._shannonChannelEst)

    @property
    def shannonChannelEstText(self):
        return u"≤ {0:2d} bins ".format(self.shannonChannelEst())

    def __init__(self, **kwargs):
        super(SASData, self).__init__(**kwargs)
        
        # process rawArray for new DataVector instances:
        rawArray = kwargs.pop('rawArray', None)
        if rawArray is None:
            logging.error('SASData must be called with a rawArray provided')

        self._q = DataVector(u'q', rawArray[:, 0], 
                unit = ScatteringVector(u"nm⁻¹"))
        self._i = DataVector(u'I', rawArray[:, 1], 
                unit = ScatteringIntensity(u"(m sr)⁻¹"))
<<<<<<< HEAD
        self.ei = DataVector(u'∆I', rawArray[:, 2],
                unit = self.ii.unit)
        self.ui = DataVector(u'σI', rawArray[:, -1], # we should use self.ei.copy
                unit = self.ii.unit, editable = True)
        self.qi.limit = [self.qi.value.min(), self.qi.value.max()]
        #print [self.qi.value.min(), self.qi.value.max()]
        logging.info(self.qi.limsString)
=======
        self._e = DataVector(u'∆I', rawArray[:, 2],
                unit = self._i.unit) # raw uncertainty
        self._u = DataVector(u'σI', rawArray[:, -1], # we should use self._e.copy
                unit = self._i.unit, editable = True) # sanitized uncertainty
        self._q.limit = [self._q.sanitized.min(), self._q.sanitized.max()]
        logging.info("Init SASData: " + self.qLimsString)
        self._p = None
>>>>>>> 43cf9edd
        if rawArray.shape[1] > 3: # psi column is present
            self._p = DataVector(u'ψ', rawArray[:, 3], unit = Angle(u"°"))
            self._p.limit = [self._p.sanitized.min(), self._p.sanitized.max()]
            logging.info(self.pLimsString)

        #set unit definitions for display and internal units
        self._rUnit = Length(u"nm")
        # init config as early as possible to get properties ready which
        # depend on it (qlow/qhigh?)
        # (should be moved to DataObj but the DataVectors have to be set earlier)
        self.setConfig(self.configType())

    def setConfig(self, config):
        if not super(SASData, self).setConfig(config):
            return # no update, nothing todo
        # call setLimit() on change of x-limits in config
        self.config.register("x0limits", self._onQLimitUpdate)
        self._onQLimitUpdate((self.config.x0Low(), self.config.x0High()))
        self.config.register("x1limits", self._onPLimitUpdate)
        self._onPLimitUpdate((self.config.x1Low(), self.config.x1High()))
        self.config.register("fMasks", self._prepareValidIndices)
        self.config.register("eMin", self._prepareUncertainty)
        self.config.is2d = self.is2d # forward if we are 2d or not
        # prepare
        self.locs = self.config.prepareSmearing(self._q.siData)
        # suggested upgrade for 2d smearing:
        # self.locs = self.config.prepareSmearing(
        #                           self._q.siData, self._p.siData)

    # short-hand for three different updates
    def _onQLimitUpdate(self, newLimit):
        """Bulk update of all parts directly dependent on Q-min/max."""
        self._q.setLimit(newLimit)
        self._shannonChannelEst = self._q.limit[1] / self._q.limit[0]
        self._prepareValidIndices()

    def _onPLimitUpdate(self, newLimit):
        """Bulk update of all parts directly dependent on Psi-min/max."""
        if not self.is2d:
            return # self.x1 will be None
        self.x1.setLimit(newLimit)
        self._prepareValidIndices()

    @property
    def configType(self):
        return SASConfig

    @property
    def modelType(self):
        return SASModel
<<<<<<< HEAD

    def _prepareSizeEst(self):
        self._sizeEst = np.pi / np.array([self.qi.limit[1],
                                          abs(self.qi.limit[0]) ])
=======
>>>>>>> 43cf9edd

    def _prepareUncertainty(self, *dummy):
        """Modifies the uncertainty of the whole range of measured data to be
        above a previously set minimum threshold *eMin*."""
        self._u.siData = self.config.eMin() * self.f.siData
        minUncertaintyPercent = self.config.eMin() * 100.
        if not self.hasError:
            logging.warning("No error column provided! Using {}% of intensity."
                            .format(minUncertaintyPercent))
        else:
            count = sum(self._u.siData > self._e.siData)
            if count > 0:
                logging.warning("Minimum uncertainty ({}% of intensity) set "
                                "for {} datapoints.".format(
                                minUncertaintyPercent, count))
            self._u.siData = np.maximum(self._u.siData, self._e.siData)
        # reset invalid uncertainties to np.inf
        invInd = (True - np.isfinite(self._u.siData))
        self._u.siData[invInd] = np.inf

    def _prepareValidIndices(self, *dummy):
        """
        If q and/or psi limits are supplied in the dataset,
        prepares a clipmask for the full dataset
        """
        # init indices: index array is more flexible than boolean masks
        mask = np.isfinite(self._i.siData)

        # Optional masking of negative intensity
        if self.config.fMaskZero():
            # FIXME: compare with machine precision (EPS)?
            mask &= (self._i.siData != 0.0)
        if self.config.fMaskNeg():
            mask &= (self._i.siData > 0.0)

        # clip to q bounds
        mask &= (self._q.siData >= self.config.x0Low())
        mask &= (self._q.siData <= self.config.x0High())
        # clip to psi bounds
        if self.is2d:
            raise NotImplementedError
            mask &= (self._p.siData > self.config.x1Low())
            mask &= (self._p.siData <= self.config.x1High())
        # store
        self._validIndices = np.argwhere(mask)[:,0]
        # a quick, temporary implementation to pass on all valid indices to the parameters:
        self.f.validIndices = self._validIndices
        self.fu.validIndices = self._validIndices
        self.x0.validIndices = self._validIndices
        # self.x1.validIndices = self._validIndices # ?? ok this way?
        self._prepareSizeEst() # recalculate based on limits. 

    def _prepareSizeEst(self):
        self._sizeEst = np.pi / np.array([self._q.limit[1],
                                          abs(self._q.limit[0])])

if __name__ == "__main__":
    import doctest
    doctest.testmod()

# vim: set ts=4 sts=4 sw=4 tw=0:<|MERGE_RESOLUTION|>--- conflicted
+++ resolved
@@ -164,15 +164,6 @@
                 unit = ScatteringVector(u"nm⁻¹"))
         self._i = DataVector(u'I', rawArray[:, 1], 
                 unit = ScatteringIntensity(u"(m sr)⁻¹"))
-<<<<<<< HEAD
-        self.ei = DataVector(u'∆I', rawArray[:, 2],
-                unit = self.ii.unit)
-        self.ui = DataVector(u'σI', rawArray[:, -1], # we should use self.ei.copy
-                unit = self.ii.unit, editable = True)
-        self.qi.limit = [self.qi.value.min(), self.qi.value.max()]
-        #print [self.qi.value.min(), self.qi.value.max()]
-        logging.info(self.qi.limsString)
-=======
         self._e = DataVector(u'∆I', rawArray[:, 2],
                 unit = self._i.unit) # raw uncertainty
         self._u = DataVector(u'σI', rawArray[:, -1], # we should use self._e.copy
@@ -180,7 +171,6 @@
         self._q.limit = [self._q.sanitized.min(), self._q.sanitized.max()]
         logging.info("Init SASData: " + self.qLimsString)
         self._p = None
->>>>>>> 43cf9edd
         if rawArray.shape[1] > 3: # psi column is present
             self._p = DataVector(u'ψ', rawArray[:, 3], unit = Angle(u"°"))
             self._p.limit = [self._p.sanitized.min(), self._p.sanitized.max()]
@@ -231,13 +221,6 @@
     @property
     def modelType(self):
         return SASModel
-<<<<<<< HEAD
-
-    def _prepareSizeEst(self):
-        self._sizeEst = np.pi / np.array([self.qi.limit[1],
-                                          abs(self.qi.limit[0]) ])
-=======
->>>>>>> 43cf9edd
 
     def _prepareUncertainty(self, *dummy):
         """Modifies the uncertainty of the whole range of measured data to be
