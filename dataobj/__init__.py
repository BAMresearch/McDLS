--- conflicted
+++ resolved
@@ -3,11 +3,7 @@
 
 from __future__ import absolute_import # PEP328
 
-<<<<<<< HEAD
-__all__ = ["DataObj", "SASData", "DLSData"]
-=======
-__all__ = ["DataObj", "SASData", "DataConfig"]
->>>>>>> a90044f8
+__all__ = ["DataObj", "SASData", "DLSData", "DataConfig"]
 
 from dataobj.dataobj import DataObj, DataVector
 from dataobj.sasconfig import SASConfig
