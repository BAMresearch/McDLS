--- conflicted
+++ resolved
@@ -77,11 +77,7 @@
         Parameter("x0Low", 0., unit = NoUnit(),
             displayName = "lower {x0} cut-off",
             valueRange = (0., numpy.inf), decimals = 1),
-<<<<<<< HEAD
-        Parameter("x0LowClip", 2, unit = NoUnit(),
-=======
         Parameter("x0LowClip", 0, unit = NoUnit(),
->>>>>>> 50bc25e4
             displayName = "ignore leading {x0} points",
             valueRange = (0, 2**30)),
         Parameter("x0High", numpy.inf, unit = NoUnit(),
