# -*- coding: utf-8 -*-
# utils/units.py

u"""
Defines methods for using and manipulating units of variables. 
Some default magnitude-name dictionaries are provided, but the user can 
supply their own dictionary if required. Default unit to translate to 
must be set.
Required keyword arguments:

    - *magnitudedict*: a dictionary of magnitude - name pairs. Names must be
                       unicode strings.
    - *simagnitudename*: the si magnitude name.

Example usage: 

>>> rUnit = Length("nm")
>>> rUnit.siMagnitudeName
u'm'
>>> rUnit.displayMagnitudeName
u'nm'
>>> rUnit.magnitudeConversion
1e-09

or:
>>> rUnit.toSi(32)
3.2e-08

Selecting a default: 
>>> qUnit = ScatteringVector(u"cm⁻¹")
>>> qUnit.magnitudeConversion
100.0

"""

import logging
import collections
import numpy as np # For arrays
from numpy import pi
from utils.classproperty import classproperty

class Unit(object):
    _magnitudeMap = None
    _siMagnitudeName = None
    _displayMagnitudeName = None

    def __init__(self, magnitudeName = None):
        """Set up a unit of measurement. The provided magnitude name is used
        by default in the UI. Using SI units if unspecified."""
        if magnitudeName is None:
            magnitudeName = self.siMagnitudeName
        elif magnitudeName not in self.magnitudeMapping:
            logging.warning(u"Provided default magnitude name '{mn}' is not "
                            u"available: '{map}'!".format(
                            mn = magnitudeName, map = self.magnitudeMapping))
        self._displayMagnitudeName = unicode(magnitudeName)

    @classmethod
    # unit/factor mapping is defined for each class
    def magnitude(cls, name):
        """Returns a (numerical) magnitude matching a magnitude name"""
        name = unicode(name)
        try:
            return cls.magnitudeMapping[name]
        except KeyError:
            logging.warning(u"no matching magnitude to name {} found"
                    .format(name))

    @classproperty
    @classmethod
    # see _siMagnitudeName and thus cls.siMagnitudeName is defined for each subclass
    def siMagnitude(cls):
        return cls.magnitude(cls.siMagnitudeName)

    @classproperty
    @classmethod
    # see _siMagnitudeName is defined for each subclass
    def siMagnitudeName(cls):
        if cls._siMagnitudeName is None:
            raise NotImplementedError
        return cls._siMagnitudeName

    @property
    def displayMagnitude(self):
        return self.magnitude(self.displayMagnitudeName)

    @property
    def availableMagnitudeNames(self):
        # for use in GUI unit selection
        return self.magnitudeMapping.keys()

    @property
    # defined for instances only, given at init() time
    def displayMagnitudeName(self):
        return self._displayMagnitudeName

    @classproperty
    @classmethod
    # unit/factor mapping is defined for each class
    def magnitudeMapping(cls):
        if cls._magnitudeMap is None:
            raise NotImplementedError
        return cls._magnitudeMap

    @staticmethod
    # needs neither class not instance
    def invName(unitString):
        u""" Adds an ⁻¹ sign or removes it if already present"""
        unitString = unicode(unitString)
        if not u"⁻¹" in unitString:
            return unitString + u"⁻¹"
        else: 
            return unitString.replace( u"⁻¹", u"" )

    @property
    # for instances only, because of displayMagnitudeName
    def magnitudeConversion(self):
        """
        Scaling factor to move from display magnitude to si units.
        Required display argument:

            *displaymagnitudename* : The name of the magnitude to convert from

        Optional display argument:

            *simagnitudename* : The name of the magnitude to convert to.
                                Defaults to self.siMagnitudeName

        Returns:
            *float* : A scaling factor for display unit to scale to si unit.
        """
        # find display units:
        iUnit = self.magnitudeMapping[self.displayMagnitudeName]
        # find si units
        oUnit = self.magnitudeMapping[self.siMagnitudeName]
        return iUnit / oUnit

    def toSi(self, value):
        if isinstance(value, collections.Sequence): # for lists&tuples
            return type(value)((v * self.magnitudeConversion for v in value))
        # else:
        return value * self.magnitudeConversion

    def toDisplay(self, value):
        if isinstance(value, collections.Sequence): # for lists&tuples
            return type(value)((v / self.magnitudeConversion for v in value))
        # else:
        return value / self.magnitudeConversion

    @classmethod
    def name(cls):
        return cls.__name__

class Temperature(Unit):
    """ test case for special conversions. Done by redefining toSI and toDisplay. 
<<<<<<< HEAD
    Implmented units are given in list in _magnitudeMap (normally dict) """
    _magnitudeMap = {u"˚F": None, 
            u"F": None, 
            u"˚C": None, 
            u"C": None, 
            u"K": None,
            u"˚R": None, 
            u"R": None, 
            u"˚De": None, 
            u"De": None} # implemented units
=======
    Implemented units are given in _magnitudeMap.
    """
>>>>>>> c04d9568
    _siMagnitudeName = u"K"
    # implemented units using dict, to stay consistent with base clase
    # no factors defined, different calculation, see below
    _magnitudeMap = {
        u"°F" : None,
        u"F"  : None,
        u"°C" : None,
        u"C"  : None,
        u"K"  : None,
        u"°R" : None,
        u"R"  : None,
        u"°De": None,
        u"De" : None
    }

    def toSi(self, value):
        if self.displayMagnitudeName in {u"°F", u"F"}:
            return (value + 459.67) * 5./9 
        elif self.displayMagnitudeName in {u"°C", u"C"}:
            return value + 237.15
        elif self.displayMagnitudeName in {u"°R", u"R"}: # Rankine
            return value * 5./9
        elif self.displayMagnitudeName in {u"°De", u"De"}: # Delisie
            return 373.15 - value * 2./3 
        elif self.displayMagnitudeName == u"K":
            return value
        else:
            return NotImplementedError

    def toDisplay(self, value):
        if self.displayMagnitudeName in {u"°F", u"F"}:
            return value * 9./5 - 459.67 
        elif self.displayMagnitudeName in {u"°C", u"C"}:
            return value - 273.15 
        elif self.displayMagnitudeName in {u"°R", u"R"}: # Rankine
            return value * 9./5
        elif self.displayMagnitudeName in {u"°De", u"De"}: # Delisie
            return (373.15 - value) * 3./2 
        elif self.displayMagnitudeName == u"K":
            return value
        else:
            return NotImplementedError

    @property
    def magnitudeConversion(self):
        return None

K = Temperature(u"K")

class DynamicViscosity(Unit):
    _siMagnitudeName = u"N s m⁻²"
    _magnitudeMap = {
        u"Pa s"        : 1.,
        u"kg m⁻¹ s⁻¹"  : 1.,
        u"mPa s"       : 1e-3,
        u"centiPoise"  : 1e-3,
        u"cp"          : 1e-3,
        u"cP"          : 1e-3,
        u"poise"       : 1e-1,
        u"dyne s cm⁻²" : 1e-1,
        u"g cm⁻¹ s⁻¹"  : 1e-1,
        u"sl ft⁻¹ s⁻¹" : 47.880, # slug per foot second
    }

Vis = DynamicViscosity(u"mPa s")

class Time(Unit):
    _magnitudeMap = {
        u"ns": 1e-9,
        u"µs": 1e-6,
        u"ms": 1e-3,
        u"s":  1.0,
    }
    _siMagnitudeName = u"s"

MSec = Time(u"ms")
Sec = Time(u"ns")

class Length(Unit):
    _siMagnitudeName = u"m"
    _magnitudeMap = {
        u"Å" : 1e-10,
        u"nm": 1e-9,
        u"µm": 1e-6,
        u"mm": 1e-3,
        u"cm": 1e-2,
        u"m" : 1e0
    }

NM = Length(u"nm")

class Area(Unit):
    _siMagnitudeName = u"m²"
    _magnitudeMap = {
        u"Å²" : 1e-20,
        u"nm²": 1e-18,
        u"µm²": 1e-12,
        u"mm²": 1e-6,
        u"m²" : 1e0,
    }

class Volume(Unit):
    _siMagnitudeName = u"m³"
    _magnitudeMap = {
        u"Å³" : 1e-30,
        u"nm³": 1e-27,
        u"µm³": 1e-18,
        u"mm³": 1e-9,
        u"m³" : 1e0,
    }

class Angle(Unit):
    _siMagnitudeName = u"rad"
    _magnitudeMap = {
        u"°"  : pi / 180.0, # unicode U+00B0
        u"'"  : pi /   3.0,
        u'"'  : pi /   0.05,
        u"rad":        1.0,
    }

class SLD(Unit):
    _siMagnitudeName = u"m⁻²"
    _magnitudeMap = {
        u"Å⁻²" : 1e20,
        u"nm⁻²": 1e18,
        u"µm⁻²": 1e12,
        u"mm⁻²": 1e6,
        u"cm⁻²": 1e4,
        u"m⁻²" : 1e0,
    }

class ScatteringVector(Unit):
    _siMagnitudeName = u"m⁻¹"
    _magnitudeMap = {
        u"Å⁻¹" : 1e10,
        u"nm⁻¹": 1e9,
        u"µm⁻¹": 1e6,
        u"mm⁻¹": 1e3,
        u"cm⁻¹": 1e2,
        u"m⁻¹" : 1e0,
    }

class ScatteringIntensity(Unit):
    _siMagnitudeName = u"(m sr)⁻¹"
    _magnitudeMap = {
        u"(cm sr)⁻¹": 1e2,
        u"(m sr)⁻¹" : 1e0,
    }

class Fraction(Unit):
    _siMagnitudeName = u"-"
    _magnitudeMap = {
        u"%": 1e-2,
        u"-": 1e0,
        u"" : 1e0,
    }

class NoUnit(Unit):
    _siMagnitudeName = u"-"
    _magnitudeMap = {
        u"" : 1e0,
        u"-": 1e0,
    }

if __name__ == "__main__":
    import doctest
    doctest.testmod()
    
# vim: set ts=4 sts=4 sw=4 tw=0:<|MERGE_RESOLUTION|>--- conflicted
+++ resolved
@@ -153,21 +153,8 @@
 
 class Temperature(Unit):
     """ test case for special conversions. Done by redefining toSI and toDisplay. 
-<<<<<<< HEAD
-    Implmented units are given in list in _magnitudeMap (normally dict) """
-    _magnitudeMap = {u"˚F": None, 
-            u"F": None, 
-            u"˚C": None, 
-            u"C": None, 
-            u"K": None,
-            u"˚R": None, 
-            u"R": None, 
-            u"˚De": None, 
-            u"De": None} # implemented units
-=======
     Implemented units are given in _magnitudeMap.
     """
->>>>>>> c04d9568
     _siMagnitudeName = u"K"
     # implemented units using dict, to stay consistent with base clase
     # no factors defined, different calculation, see below
