# -*- coding: utf-8 -*-
# utils/units.py

u"""
Defines methods for using and manipulating units of variables. 
Some default magnitude-name dictionaries are provided, but the user can 
supply their own dictionary if required. Default unit to translate to 
must be set.
Required keyword arguments:

    - *magnitudedict*: a dictionary of magnitude - name pairs. Names must be
                       unicode strings.
    - *simagnitudename*: the si magnitude name.

Example usage:

>>> rUnit = Length("nm")
>>> rUnit.siMagnitudeName
u'm'
>>> rUnit.displayMagnitudeName
u'nm'
>>> rUnit.magnitudeConversion
1e-09

or:

>>> rUnit.toSi(32)
3.2e-08

Selecting a default:

>>> qUnit = ScatteringVector(u"cm⁻¹")
>>> qUnit.magnitudeConversion
100.0

"""

import logging
import collections
import numpy as np # For arrays
from numpy import pi
from utils.classproperty import classproperty
from utils.hdf import HDFMixin
from utils import classproperty, classname

class Unit(HDFMixin):
    _magnitudeMap = None
    _siMagnitudeName = None
    _displayMagnitudeName = None

    def __init__(self, magnitudeName = None):
        """Set up a unit of measurement. The provided magnitude name is used
        by default in the UI. Using SI units if unspecified."""
        if magnitudeName is None:
            magnitudeName = self.siMagnitudeName
        elif magnitudeName not in self.magnitudeMapping:
            logging.warning(u"Provided default magnitude name '{mn}' is not "
                            u"available: '{map}'!".format(
                            mn = magnitudeName, map = self.magnitudeMapping))
        self._displayMagnitudeName = unicode(magnitudeName)

    @classmethod
    # unit/factor mapping is defined for each class
    def magnitude(cls, name):
        """Returns a (numerical) magnitude matching a magnitude name"""
        name = unicode(name)
        try:
            return cls.magnitudeMapping[name]
        except KeyError:
            logging.warning(u"no matching magnitude to name {} found"
                    .format(name))

<<<<<<< HEAD
    @classmethod
    def writeHDF(cls, filename, loc, item = None):
        """
        overridden mixin class method to accommodate the peculiarities of the unit class
        """
        with h5py.File(filename) as h5f:
            wloc = h5f[loc]
            logging.debug("writing to loc: {}, unit name: {}"
                    .format(loc, cls.name()))
            h5w(wloc, "unit", cls.name(), hType = "dataset")
            # write the displayMagnitudeName as attribute:
            h5w(h5f[loc],
                    "displayMagnitudeName",
                    unicode(cls.displayMagnitudeName),
                    hType = "attribute")
=======
    def hdfWrite(self, hdf):
        hdf.writeAttributes(type = classname(self),
                            displayMagnitudeName = self.displayMagnitudeName,
                            magnitudeConversion = self.magnitudeConversion)
>>>>>>> 78c36cfc

    @classproperty
    @classmethod
    # see _siMagnitudeName and thus cls.siMagnitudeName is defined for each subclass
    def siMagnitude(cls):
        return cls.magnitude(cls.siMagnitudeName)

    @classproperty
    @classmethod
    # see _siMagnitudeName is defined for each subclass
    def siMagnitudeName(cls):
        if cls._siMagnitudeName is None:
            raise NotImplementedError
        return cls._siMagnitudeName

    @property
    def displayMagnitude(self):
        return self.magnitude(self.displayMagnitudeName)

    @property
    def availableMagnitudeNames(self):
        # for use in GUI unit selection
        return self.magnitudeMapping.keys()

    @property
    # defined for instances only, given at init() time
    def displayMagnitudeName(self):
        return self._displayMagnitudeName

    @classproperty
    @classmethod
    # unit/factor mapping is defined for each class
    def magnitudeMapping(cls):
        if cls._magnitudeMap is None:
            raise NotImplementedError
        return cls._magnitudeMap

    @staticmethod
    # needs neither class not instance
    def invName(unitString):
        u""" Adds an ⁻¹ sign or removes it if already present"""
        unitString = unicode(unitString)
        if not u"⁻¹" in unitString:
            return unitString + u"⁻¹"
        else: 
            return unitString.replace( u"⁻¹", u"" )

    @property
    # for instances only, because of displayMagnitudeName
    def magnitudeConversion(self):
        """
        Scaling factor to move from display magnitude to si units.
        Required display argument:

            *displaymagnitudename* : The name of the magnitude to convert from

        Optional display argument:

            *simagnitudename* : The name of the magnitude to convert to.
                                Defaults to self.siMagnitudeName

        Returns:
            *float* : A scaling factor for display unit to scale to si unit.
        """
        # find display units:
        iUnit = self.magnitudeMapping[self.displayMagnitudeName]
        # find si units
        oUnit = self.magnitudeMapping[self.siMagnitudeName]
        return iUnit / oUnit

    def toSi(self, value):
        if isinstance(value, collections.Sequence): # for lists&tuples
            return type(value)((v * self.magnitudeConversion for v in value))
        # else:
        return value * self.magnitudeConversion

    def toDisplay(self, value):
        if isinstance(value, collections.Sequence): # for lists&tuples
            return type(value)((v / self.magnitudeConversion for v in value))
        # else:
        return value / self.magnitudeConversion

    @classmethod
    def name(cls):
        return cls.__name__

    def __eq__(self, other):
        equal = isinstance(other, type(self))
        equal &= self.displayMagnitudeName == other.displayMagnitudeName
        return equal

class Temperature(Unit):
    """ test case for special conversions. Done by redefining toSI and toDisplay. 
    Implemented units are given in _magnitudeMap.
    """
    _siMagnitudeName = u"K"
    # implemented units using dict, to stay consistent with base clase
    # no factors defined, different calculation, see below
    _magnitudeMap = {
        u"°F" : None,
        u"F"  : None,
        u"°C" : None,
        u"C"  : None,
        u"K"  : None,
        u"°R" : None,
        u"R"  : None,
        u"°De": None,
        u"De" : None
    }

    def toSi(self, value):
        if self.displayMagnitudeName in {u"°F", u"F"}:
            return (value + 459.67) * 5./9 
        elif self.displayMagnitudeName in {u"°C", u"C"}:
            return value + 237.15
        elif self.displayMagnitudeName in {u"°R", u"R"}: # Rankine
            return value * 5./9
        elif self.displayMagnitudeName in {u"°De", u"De"}: # Delisie
            return 373.15 - value * 2./3 
        elif self.displayMagnitudeName == u"K":
            return value
        else:
            return NotImplementedError

    def toDisplay(self, value):
        if self.displayMagnitudeName in {u"°F", u"F"}:
            return value * 9./5 - 459.67 
        elif self.displayMagnitudeName in {u"°C", u"C"}:
            return value - 273.15 
        elif self.displayMagnitudeName in {u"°R", u"R"}: # Rankine
            return value * 9./5
        elif self.displayMagnitudeName in {u"°De", u"De"}: # Delisie
            return (373.15 - value) * 3./2 
        elif self.displayMagnitudeName == u"K":
            return value
        else:
            return NotImplementedError

    @property
    def magnitudeConversion(self):
        return None


class DynamicViscosity(Unit):
    _siMagnitudeName = u"N s m⁻²"
    _magnitudeMap = {
        u"Pa s"        : 1.,
        u"kg m⁻¹ s⁻¹"  : 1.,
        u"N s m⁻²"     : 1.,
        u"mPa s"       : 1e-3,
        u"centiPoise"  : 1e-3,
        u"cp"          : 1e-3, # symbol read from DLS data file
        u"cP"          : 1e-3,
        u"poise"       : 1e-1,
        u"dyne s cm⁻²" : 1e-1,
        u"g cm⁻¹ s⁻¹"  : 1e-1,
        u"sl ft⁻¹ s⁻¹" : 47.880, # slug per foot second
    }


class Time(Unit):
    _magnitudeMap = {
        u"ns": 1e-9,
        u"µs": 1e-6,
        u"ms": 1e-3,
        u"s":  1.0,
    }
    _siMagnitudeName = u"s"

class Length(Unit):
    _siMagnitudeName = u"m"
    _magnitudeMap = {
        u"Å" : 1e-10,
        u"nm": 1e-9,
        u"µm": 1e-6,
        u"mm": 1e-3,
        u"cm": 1e-2,
        u"m" : 1e0
    }


class Area(Unit):
    _siMagnitudeName = u"m²"
    _magnitudeMap = {
        u"Å²" : 1e-20,
        u"nm²": 1e-18,
        u"µm²": 1e-12,
        u"mm²": 1e-6,
        u"m²" : 1e0,
    }

class Volume(Unit):
    _siMagnitudeName = u"m³"
    _magnitudeMap = {
        u"Å³" : 1e-30,
        u"nm³": 1e-27,
        u"µm³": 1e-18,
        u"mm³": 1e-9,
        u"m³" : 1e0,
    }

class Angle(Unit):
    _siMagnitudeName = u"rad"
    _magnitudeMap = {
        u"°"  : pi / 180.0, # unicode U+00B0
        u"'"  : pi /   3.0,
        u'"'  : pi /   0.05,
        u"rad":        1.0,
    }

class SLD(Unit):
    _siMagnitudeName = u"m⁻²"
    _magnitudeMap = {
        u"Å⁻²" : 1e20,
        u"nm⁻²": 1e18,
        u"µm⁻²": 1e12,
        u"mm⁻²": 1e6,
        u"cm⁻²": 1e4,
        u"m⁻²" : 1e0,
    }

class ScatteringVector(Unit):
    _siMagnitudeName = u"m⁻¹"
    _magnitudeMap = {
        u"Å⁻¹" : 1e10,
        u"nm⁻¹": 1e9,
        u"µm⁻¹": 1e6,
        u"mm⁻¹": 1e3,
        u"cm⁻¹": 1e2,
        u"m⁻¹" : 1e0,
    }

class ScatteringIntensity(Unit):
    _siMagnitudeName = u"(m sr)⁻¹"
    _magnitudeMap = {
        u"(cm sr)⁻¹": 1e2,
        u"(m sr)⁻¹" : 1e0,
    }

class Fraction(Unit):
    _siMagnitudeName = u"-"
    _magnitudeMap = {
        u"%": 1e-2,
        u"-": 1e0,
        u"" : 1e0,
    }

class NoUnit(Unit):
    _siMagnitudeName = u"-"
    _magnitudeMap = {
        u"" : 1e0,
        u"-": 1e0,
    }

# Unit shortcuts:
K = Temperature(u"K")
Vis = DynamicViscosity(u"mPa s")
MSec = Time(u"ms")
Sec = Time(u"ns")
NM = Length(u"nm")

if __name__ == "__main__":
    import doctest
    doctest.testmod()
    
# vim: set ts=4 sts=4 sw=4 tw=0:<|MERGE_RESOLUTION|>--- conflicted
+++ resolved
@@ -70,28 +70,10 @@
             logging.warning(u"no matching magnitude to name {} found"
                     .format(name))
 
-<<<<<<< HEAD
-    @classmethod
-    def writeHDF(cls, filename, loc, item = None):
-        """
-        overridden mixin class method to accommodate the peculiarities of the unit class
-        """
-        with h5py.File(filename) as h5f:
-            wloc = h5f[loc]
-            logging.debug("writing to loc: {}, unit name: {}"
-                    .format(loc, cls.name()))
-            h5w(wloc, "unit", cls.name(), hType = "dataset")
-            # write the displayMagnitudeName as attribute:
-            h5w(h5f[loc],
-                    "displayMagnitudeName",
-                    unicode(cls.displayMagnitudeName),
-                    hType = "attribute")
-=======
     def hdfWrite(self, hdf):
         hdf.writeAttributes(type = classname(self),
                             displayMagnitudeName = self.displayMagnitudeName,
                             magnitudeConversion = self.magnitudeConversion)
->>>>>>> 78c36cfc
 
     @classproperty
     @classmethod
