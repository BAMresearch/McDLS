# -*- coding: utf-8 -*-
# utils/units.py

u"""
Defines methods for using and manipulating units of variables. 
Some default magnitude-name dictionaries are provided, but the user can 
supply their own dictionary if required. Default unit to translate to 
must be set.
Required keyword arguments:

    - *magnitudedict*: a dictionary of magnitude - name pairs. Names must be
                       unicode strings.
    - *simagnitudename*: the si magnitude name.

Example usage: 

>>> rUnit = Length("nm")
>>> rUnit.siMagnitudeName
u'm'
>>> rUnit.displayMagnitudeName
u'nm'
>>> rUnit.magnitudeConversion
1e-09

or:
>>> rUnit.toSi(32)
3.2e-08

Selecting a default: 
>>> qUnit = ScatteringVector(u"cm⁻¹")
>>> qUnit.magnitudeConversion
100.0

"""

import logging
import collections
import numpy as np # For arrays
from numpy import pi
from utils.classproperty import classproperty

class Unit(object):
    _magnitudeMap = None
    _siMagnitudeName = None
    _displayMagnitudeName = None

    def __init__(self, magnitudeName = None):
        """Set up a unit of measurement. The provided magnitude name is used
        by default in the UI. Using SI units if unspecified."""
        if magnitudeName is None:
            magnitudeName = self.siMagnitudeName
        elif magnitudeName not in self.magnitudeMapping:
            logging.warning(u"Provided default magnitude name '{mn}' is not "
                            u"available: '{map}'!".format(
                            mn = magnitudeName, map = self.magnitudeMapping))
        self._displayMagnitudeName = unicode(magnitudeName)

    @classmethod
    # unit/factor mapping is defined for each class
    def magnitude(cls, name):
        """Returns a (numerical) magnitude matching a magnitude name"""
        name = unicode(name)
        try:
            return cls.magnitudeMapping[name]
        except KeyError:
            logging.warning(u"no matching magnitude to name {} found"
                    .format(name))

    @classproperty
    @classmethod
    # see _siMagnitudeName and thus cls.siMagnitudeName is defined for each subclass
    def siMagnitude(cls):
        return cls.magnitude(cls.siMagnitudeName)

    @classproperty
    @classmethod
    # see _siMagnitudeName is defined for each subclass
    def siMagnitudeName(cls):
        if cls._siMagnitudeName is None:
            raise NotImplementedError
        return cls._siMagnitudeName

    @property
    def displayMagnitude(self):
        return self.magnitude(self.displayMagnitudeName)

    @property
    # defined for instances only, given at init() time
    def displayMagnitudeName(self):
        return self._displayMagnitudeName

    @classproperty
    @classmethod
    # unit/factor mapping is defined for each class
    def magnitudeMapping(cls):
        if cls._magnitudeMap is None:
            raise NotImplementedError
        return cls._magnitudeMap

    @staticmethod
    # needs neither class not instance
    def invName(unitString):
        u""" Adds an ⁻¹ sign or removes it if already present"""
        unitString = unicode(unitString)
        if not u"⁻¹" in unitString:
            return unitString + u"⁻¹"
        else: 
            return unitString.replace( u"⁻¹", u"" )

    @property
    # for instances only, because of displayMagnitudeName
    def magnitudeConversion(self):
        """
        Scaling factor to move from display magnitude to si units.
        Required display argument:

            *displaymagnitudename* : The name of the magnitude to convert from

        Optional display argument:

            *simagnitudename* : The name of the magnitude to convert to.
                                Defaults to self.siMagnitudeName

        Returns:
            *float* : A scaling factor for display unit to scale to si unit.
        """
        # find display units:
        iUnit = self.magnitudeMapping[self.displayMagnitudeName]
        # find si units
        oUnit = self.magnitudeMapping[self.siMagnitudeName]
        return iUnit / oUnit

    def toSi(self, value):
        if isinstance(value, collections.Sequence): # for lists&tuples
            return type(value)((v * self.magnitudeConversion for v in value))
        # else:
        return value * self.magnitudeConversion

    def toDisplay(self, value):
        if isinstance(value, collections.Sequence): # for lists&tuples
            return type(value)((v / self.magnitudeConversion for v in value))
        # else:
        return value / self.magnitudeConversion

    @classmethod
    def name(cls):
        return cls.__name__

<<<<<<< HEAD
=======
class Temperature(Unit):
    """ test case for special conversions. Done by redefining toSI and toDisplay. 
    Implemented units are given in _magnitudeMap.
    """
    _siMagnitudeName = u"K"
    # implemented units using dict, to stay consistent with base clase
    # no factors defined, different calculation, see below
    _magnitudeMap = {
        u"°F" : None,
        u"F"  : None,
        u"°C" : None,
        u"C"  : None,
        u"K"  : None,
        u"°R" : None,
        u"R"  : None,
        u"°De": None,
        u"De" : None
    }

    def toSi(self, value):
        if self.displayMagnitudeName in {u"°F", u"F"}:
            return (value + 459.67) * 5./9 
        elif self.displayMagnitudeName in {u"°C", u"C"}:
            return value + 237.15
        elif self.displayMagnitudeName in {u"°R", u"R"}: # Rankine
            return value * 5./9
        elif self.displayMagnitudeName in {u"°De", u"De"}: # Delisie
            return 373.15 - value * 2./3 
        elif self.displayMagnitudeName == u"K":
            return value
        else:
            return NotImplementedError

    def toDisplay(self, value):
        if self.displayMagnitudeName in {u"°F", u"F"}:
            return value * 9./5 - 459.67 
        elif self.displayMagnitudeName in {u"°C", u"C"}:
            return value - 273.15 
        elif self.displayMagnitudeName in {u"°R", u"R"}: # Rankine
            return value * 9./5
        elif self.displayMagnitudeName in {u"°De", u"De"}: # Delisie
            return (373.15 - value) * 3./2 
        elif self.displayMagnitudeName == u"K":
            return value
        else:
            return NotImplementedError

    @property
    def magnitudeConversion(self):
        return None

K = Temperature(u"K")

class DynamicViscosity(Unit):
    _siMagnitudeName = u"N s m⁻²"
    _magnitudeMap = {
        u"Pa s"        : 1.,
        u"kg m⁻¹ s⁻¹"  : 1.,
        u"mPa s"       : 1e-3,
        u"centiPoise"  : 1e-3,
        u"cp"          : 1e-3,
        u"cP"          : 1e-3,
        u"poise"       : 1e-1,
        u"dyne s cm⁻²" : 1e-1,
        u"g cm⁻¹ s⁻¹"  : 1e-1,
        u"sl ft⁻¹ s⁻¹" : 47.880, # slug per foot second
    }

Vis = DynamicViscosity(u"mPa s")

class Time(Unit):
    _magnitudeMap = {
        u"ns": 1e-9,
        u"µs": 1e-6,
        u"ms": 1e-3,
        u"s":  1.0,
    }
    _siMagnitudeName = u"s"

MSec = Time(u"ms")
Sec = Time(u"ns")

>>>>>>> cf88dd38
class Length(Unit):
    _siMagnitudeName = u"m"
    _magnitudeMap = {
        u"Å" : 1e-10,
        u"nm": 1e-9,
        u"µm": 1e-6,
        u"mm": 1e-3,
        u"cm": 1e-2,
        u"m" : 1e0
    }

NM = Length(u"nm")

class Area(Unit):
    _siMagnitudeName = u"m²"
    _magnitudeMap = {
        u"Å²" : 1e-20,
        u"nm²": 1e-18,
        u"µm²": 1e-12,
        u"mm²": 1e-6,
        u"m²" : 1e0,
    }

class Volume(Unit):
    _siMagnitudeName = u"m³"
    _magnitudeMap = {
        u"Å³" : 1e-30,
        u"nm³": 1e-27,
        u"µm³": 1e-18,
        u"mm³": 1e-9,
        u"m³" : 1e0,
    }

class Angle(Unit):
    _siMagnitudeName = u"rad"
    _magnitudeMap = {
        u"°"  : pi / 180.0, # unicode U+00B0
        u"'"  : pi /   3.0,
        u'"'  : pi /   0.05,
        u"rad":        1.0,
    }

class Temperature(Unit):
    _magnitudeMap = {
        u"K":  1.0,
    }
    _siMagnitudeName = u"K"

K = Temperature(u"K")

class Viscosity(Unit):
    _magnitudeMap = {
        u"mPa·s": 1e-3,
        u"cp":    1e-3,
        u"cP":    1e-3,
        u"Pa·s":  1.0, # kg/(s·m)
    }
    _siMagnitudeName = u"Pa·s"

Vis = Viscosity(u"mPa·s")

class Time(Unit):
    _magnitudeMap = {
        u"ns": 1e-9,
        u"µs": 1e-6,
        u"ms": 1e-3,
        u"s":  1.0,
    }
    _siMagnitudeName = u"s"

MSec = Time(u"ms")
Sec = Time(u"ns")

class SLD(Unit):
    _siMagnitudeName = u"m⁻²"
    _magnitudeMap = {
        u"Å⁻²" : 1e20,
        u"nm⁻²": 1e18,
        u"µm⁻²": 1e12,
        u"mm⁻²": 1e6,
        u"cm⁻²": 1e4,
        u"m⁻²" : 1e0,
    }

class ScatteringVector(Unit):
    _siMagnitudeName = u"m⁻¹"
    _magnitudeMap = {
        u"Å⁻¹" : 1e10,
        u"nm⁻¹": 1e9,
        u"µm⁻¹": 1e6,
        u"mm⁻¹": 1e3,
        u"cm⁻¹": 1e2,
        u"m⁻¹" : 1e0,
    }

class ScatteringIntensity(Unit):
    _siMagnitudeName = u"(m sr)⁻¹"
    _magnitudeMap = {
        u"(cm sr)⁻¹": 1e2,
        u"(m sr)⁻¹" : 1e0,
    }

class Fraction(Unit):
    _siMagnitudeName = u"-"
    _magnitudeMap = {
        u"%": 1e-2,
        u"-": 1e0,
        u"" : 1e0,
    }

class NoUnit(Unit):
    _siMagnitudeName = u"-"
    _magnitudeMap = {
        u"" : 1e0,
        u"-": 1e0,
    }

if __name__ == "__main__":
    import doctest
    doctest.testmod()
    
# vim: set ts=4 sts=4 sw=4 tw=0:<|MERGE_RESOLUTION|>--- conflicted
+++ resolved
@@ -146,8 +146,6 @@
     def name(cls):
         return cls.__name__
 
-<<<<<<< HEAD
-=======
 class Temperature(Unit):
     """ test case for special conversions. Done by redefining toSI and toDisplay. 
     Implemented units are given in _magnitudeMap.
@@ -230,7 +228,6 @@
 MSec = Time(u"ms")
 Sec = Time(u"ns")
 
->>>>>>> cf88dd38
 class Length(Unit):
     _siMagnitudeName = u"m"
     _magnitudeMap = {
@@ -273,37 +270,6 @@
         u"rad":        1.0,
     }
 
-class Temperature(Unit):
-    _magnitudeMap = {
-        u"K":  1.0,
-    }
-    _siMagnitudeName = u"K"
-
-K = Temperature(u"K")
-
-class Viscosity(Unit):
-    _magnitudeMap = {
-        u"mPa·s": 1e-3,
-        u"cp":    1e-3,
-        u"cP":    1e-3,
-        u"Pa·s":  1.0, # kg/(s·m)
-    }
-    _siMagnitudeName = u"Pa·s"
-
-Vis = Viscosity(u"mPa·s")
-
-class Time(Unit):
-    _magnitudeMap = {
-        u"ns": 1e-9,
-        u"µs": 1e-6,
-        u"ms": 1e-3,
-        u"s":  1.0,
-    }
-    _siMagnitudeName = u"s"
-
-MSec = Time(u"ms")
-Sec = Time(u"ns")
-
 class SLD(Unit):
     _siMagnitudeName = u"m⁻²"
     _magnitudeMap = {
