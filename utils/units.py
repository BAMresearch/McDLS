# -*- coding: utf-8 -*-
# utils/units.py

u"""
Defines methods for using and manipulating units of variables. 
Some default magnitude-name dictionaries are provided, but the user can 
supply their own dictionary if required. Default unit to translate to 
must be set.
Required keyword arguments:

    - *magnitudedict*: a dictionary of magnitude - name pairs. Names must be
                       unicode strings.
    - *simagnitudename*: the si magnitude name.

Example usage: 

>>> rUnit = Length("nm")
>>> rUnit.siMagnitudeName
u'm'
>>> rUnit.displayMagnitudeName
u'nm'
>>> rUnit.magnitudeConversion
1e-09

or:
>>> rUnit.toSi(32)
3.2e-08

Selecting a default: 
>>> qUnit = ScatteringVector(u"cm⁻¹")
>>> qUnit.magnitudeConversion
100.0

"""

import logging
import collections
import numpy as np # For arrays
from numpy import pi
from utils.classproperty import classproperty

class Unit(object):
    _magnitudeMap = None
    _siMagnitudeName = None
    _displayMagnitudeName = None

    def __init__(self, magnitudeName = None):
        """Set up a unit of measurement. The provided magnitude name is used
        by default in the UI. Using SI units if unspecified."""
        if magnitudeName is None:
            magnitudeName = self.siMagnitudeName
        elif magnitudeName not in self.magnitudeMapping:
            logging.warning(u"Provided default magnitude name '{mn}' is not "
                            u"available: '{map}'!".format(
                            mn = magnitudeName, map = self.magnitudeMapping))
        self._displayMagnitudeName = unicode(magnitudeName)

    @classmethod
    # unit/factor mapping is defined for each class
    def magnitude(cls, name):
        """Returns a (numerical) magnitude matching a magnitude name"""
        name = unicode(name)
        try:
            return cls.magnitudeMapping[name]
        except KeyError:
            logging.warning(u"no matching magnitude to name {} found"
                    .format(name))

    @classproperty
    @classmethod
    # see _siMagnitudeName and thus cls.siMagnitudeName is defined for each subclass
    def siMagnitude(cls):
        return cls.magnitude(cls.siMagnitudeName)

    @classproperty
    @classmethod
    # see _siMagnitudeName is defined for each subclass
    def siMagnitudeName(cls):
        if cls._siMagnitudeName is None:
            raise NotImplementedError
        return cls._siMagnitudeName

    @property
    def displayMagnitude(self):
        return self.magnitude(self.displayMagnitudeName)

    @property
    # defined for instances only, given at init() time
    def displayMagnitudeName(self):
        return self._displayMagnitudeName

    @classproperty
    @classmethod
    # unit/factor mapping is defined for each class
    def magnitudeMapping(cls):
        if cls._magnitudeMap is None:
            raise NotImplementedError
        return cls._magnitudeMap

    @staticmethod
    # needs neither class not instance
    def invName(unitString):
        u""" Adds an ⁻¹ sign or removes it if already present"""
        unitString = unicode(unitString)
        if not u"⁻¹" in unitString:
            return unitString + u"⁻¹"
        else: 
            return unitString.replace( u"⁻¹", u"" )

    @property
    # for instances only, because of displayMagnitudeName
    def magnitudeConversion(self):
        """
        Scaling factor to move from display magnitude to si units.
        Required display argument:

            *displaymagnitudename* : The name of the magnitude to convert from

        Optional display argument:

            *simagnitudename* : The name of the magnitude to convert to.
                                Defaults to self.siMagnitudeName

        Returns:
            *float* : A scaling factor for display unit to scale to si unit.
        """
        # find display units:
        iUnit = self.magnitudeMapping[self.displayMagnitudeName]
        # find si units
        oUnit = self.magnitudeMapping[self.siMagnitudeName]
        return iUnit / oUnit

    def toSi(self, value):
        if isinstance(value, collections.Sequence): # for lists&tuples
            return type(value)((v * self.magnitudeConversion for v in value))
        # else:
        return value * self.magnitudeConversion

    def toDisplay(self, value):
        if isinstance(value, collections.Sequence): # for lists&tuples
            return type(value)((v / self.magnitudeConversion for v in value))
        # else:
        return value / self.magnitudeConversion

    @classmethod
    def name(cls):
        return cls.__name__

class Temperature(Unit):
    """ test case for special conversions. Done by redefining toSI and toDisplay. 
<<<<<<< HEAD
    Implemnted units are given in list in _magnitudeMap (normally dict) """
    _magnitudeMap = [u"˚F", u"F", u"˚C", u"C", u"K", u"˚R", u"R", u"˚De", u"De"] # implemented units
    _siMagnitudeName = u"K"
    def toSi(self, value):
        if self.displayMagnitudeName in {u"˚F", u"F"}:
            return (value + 459.67) * 5./9 
        elif self.displayMagnitudeName in {u"˚C", u"C"}:
            return value + 237.15
        elif self.displayMagnitudeName in {u"˚R", u"R"}: # Rankine
            return value * 5./9
        elif self.displayMagnitudeName in {u"˚De", u"De"}: # Delisie
=======
    Implemented units are given in _magnitudeMap.
    """
    _siMagnitudeName = u"K"
    # implemented units using dict, to stay consistent with base clase
    # no factors defined, different calculation, see below
    _magnitudeMap = {
        u"°F" : None,
        u"F"  : None,
        u"°C" : None,
        u"C"  : None,
        u"K"  : None,
        u"°R" : None,
        u"R"  : None,
        u"°De": None,
        u"De" : None
    }

    def toSi(self, value):
        if self.displayMagnitudeName in {u"°F", u"F"}:
            return (value + 459.67) * 5./9 
        elif self.displayMagnitudeName in {u"°C", u"C"}:
            return value + 237.15
        elif self.displayMagnitudeName in {u"°R", u"R"}: # Rankine
            return value * 5./9
        elif self.displayMagnitudeName in {u"°De", u"De"}: # Delisie
>>>>>>> cf88dd38
            return 373.15 - value * 2./3 
        elif self.displayMagnitudeName == u"K":
            return value
        else:
            return NotImplementedError

    def toDisplay(self, value):
<<<<<<< HEAD
        if self.displayMagnitudeName in {u"˚F", u"F"}:
            return value * 9./5 - 459.67 
        elif self.displayMagnitudeName in {u"˚C", u"C"}:
            return value - 273.15 
        elif self.displayMagnitudeName in {u"˚R", u"R"}: # Rankine
            return value * 9./5
        elif self.displayMagnitudeName in {u"˚De", u"De"}: # Delisie
=======
        if self.displayMagnitudeName in {u"°F", u"F"}:
            return value * 9./5 - 459.67 
        elif self.displayMagnitudeName in {u"°C", u"C"}:
            return value - 273.15 
        elif self.displayMagnitudeName in {u"°R", u"R"}: # Rankine
            return value * 9./5
        elif self.displayMagnitudeName in {u"°De", u"De"}: # Delisie
>>>>>>> cf88dd38
            return (373.15 - value) * 3./2 
        elif self.displayMagnitudeName == u"K":
            return value
        else:
            return NotImplementedError

<<<<<<< HEAD
=======
    @property
    def magnitudeConversion(self):
        return None

>>>>>>> cf88dd38
K = Temperature(u"K")

class DynamicViscosity(Unit):
    _siMagnitudeName = u"N s m⁻²"
    _magnitudeMap = {
        u"Pa s"        : 1.,
        u"kg m⁻¹ s⁻¹"  : 1.,
<<<<<<< HEAD
        u"poise"       : 1e-1,
        u"centiPoise"  : 1e-3,
=======
        u"mPa s"       : 1e-3,
        u"centiPoise"  : 1e-3,
        u"cp"          : 1e-3,
        u"cP"          : 1e-3,
        u"poise"       : 1e-1,
>>>>>>> cf88dd38
        u"dyne s cm⁻²" : 1e-1,
        u"g cm⁻¹ s⁻¹"  : 1e-1,
        u"sl ft⁻¹ s⁻¹" : 47.880, # slug per foot second
    }

<<<<<<< HEAD
=======
Vis = DynamicViscosity(u"mPa s")

class Time(Unit):
    _magnitudeMap = {
        u"ns": 1e-9,
        u"µs": 1e-6,
        u"ms": 1e-3,
        u"s":  1.0,
    }
    _siMagnitudeName = u"s"

MSec = Time(u"ms")
Sec = Time(u"ns")

>>>>>>> cf88dd38
class Length(Unit):
    _siMagnitudeName = u"m"
    _magnitudeMap = {
        u"Å" : 1e-10,
        u"nm": 1e-9,
        u"µm": 1e-6,
        u"mm": 1e-3,
        u"cm": 1e-2,
        u"m" : 1e0
    }

NM = Length(u"nm")

class Area(Unit):
    _siMagnitudeName = u"m²"
    _magnitudeMap = {
        u"Å²" : 1e-20,
        u"nm²": 1e-18,
        u"µm²": 1e-12,
        u"mm²": 1e-6,
        u"m²" : 1e0,
    }

class Volume(Unit):
    _siMagnitudeName = u"m³"
    _magnitudeMap = {
        u"Å³" : 1e-30,
        u"nm³": 1e-27,
        u"µm³": 1e-18,
        u"mm³": 1e-9,
        u"m³" : 1e0,
    }

class Angle(Unit):
    _siMagnitudeName = u"rad"
    _magnitudeMap = {
        u"°"  : pi / 180.0, # unicode U+00B0
        u"'"  : pi /   3.0,
        u'"'  : pi /   0.05,
        u"rad":        1.0,
    }
<<<<<<< HEAD

class Viscosity(Unit):
    _magnitudeMap = {
        u"mPa·s": 1e-3,
        u"cp":    1e-3,
        u"cP":    1e-3,
        u"Pa·s":  1.0, # kg/(s·m)
    }
    _siMagnitudeName = u"Pa·s"

Vis = Viscosity(u"mPa·s")

class Time(Unit):
    _magnitudeMap = {
        u"ns": 1e-9,
        u"µs": 1e-6,
        u"ms": 1e-3,
        u"s":  1.0,
    }
    _siMagnitudeName = u"s"

MSec = Time(u"ms")
Sec = Time(u"ns")
=======
>>>>>>> cf88dd38

class SLD(Unit):
    _siMagnitudeName = u"m⁻²"
    _magnitudeMap = {
        u"Å⁻²" : 1e20,
        u"nm⁻²": 1e18,
        u"µm⁻²": 1e12,
        u"mm⁻²": 1e6,
        u"cm⁻²": 1e4,
        u"m⁻²" : 1e0,
    }

class ScatteringVector(Unit):
    _siMagnitudeName = u"m⁻¹"
    _magnitudeMap = {
        u"Å⁻¹" : 1e10,
        u"nm⁻¹": 1e9,
        u"µm⁻¹": 1e6,
        u"mm⁻¹": 1e3,
        u"cm⁻¹": 1e2,
        u"m⁻¹" : 1e0,
    }

class ScatteringIntensity(Unit):
    _siMagnitudeName = u"(m sr)⁻¹"
    _magnitudeMap = {
        u"(cm sr)⁻¹": 1e2,
        u"(m sr)⁻¹" : 1e0,
    }

class Fraction(Unit):
    _siMagnitudeName = u"-"
    _magnitudeMap = {
        u"%": 1e-2,
        u"-": 1e0,
        u"" : 1e0,
    }

class NoUnit(Unit):
    _siMagnitudeName = u"-"
    _magnitudeMap = {
        u"" : 1e0,
        u"-": 1e0,
    }

if __name__ == "__main__":
    import doctest
    doctest.testmod()
    
# vim: set ts=4 sts=4 sw=4 tw=0:<|MERGE_RESOLUTION|>--- conflicted
+++ resolved
@@ -148,19 +148,6 @@
 
 class Temperature(Unit):
     """ test case for special conversions. Done by redefining toSI and toDisplay. 
-<<<<<<< HEAD
-    Implemnted units are given in list in _magnitudeMap (normally dict) """
-    _magnitudeMap = [u"˚F", u"F", u"˚C", u"C", u"K", u"˚R", u"R", u"˚De", u"De"] # implemented units
-    _siMagnitudeName = u"K"
-    def toSi(self, value):
-        if self.displayMagnitudeName in {u"˚F", u"F"}:
-            return (value + 459.67) * 5./9 
-        elif self.displayMagnitudeName in {u"˚C", u"C"}:
-            return value + 237.15
-        elif self.displayMagnitudeName in {u"˚R", u"R"}: # Rankine
-            return value * 5./9
-        elif self.displayMagnitudeName in {u"˚De", u"De"}: # Delisie
-=======
     Implemented units are given in _magnitudeMap.
     """
     _siMagnitudeName = u"K"
@@ -186,7 +173,6 @@
         elif self.displayMagnitudeName in {u"°R", u"R"}: # Rankine
             return value * 5./9
         elif self.displayMagnitudeName in {u"°De", u"De"}: # Delisie
->>>>>>> cf88dd38
             return 373.15 - value * 2./3 
         elif self.displayMagnitudeName == u"K":
             return value
@@ -194,15 +180,6 @@
             return NotImplementedError
 
     def toDisplay(self, value):
-<<<<<<< HEAD
-        if self.displayMagnitudeName in {u"˚F", u"F"}:
-            return value * 9./5 - 459.67 
-        elif self.displayMagnitudeName in {u"˚C", u"C"}:
-            return value - 273.15 
-        elif self.displayMagnitudeName in {u"˚R", u"R"}: # Rankine
-            return value * 9./5
-        elif self.displayMagnitudeName in {u"˚De", u"De"}: # Delisie
-=======
         if self.displayMagnitudeName in {u"°F", u"F"}:
             return value * 9./5 - 459.67 
         elif self.displayMagnitudeName in {u"°C", u"C"}:
@@ -210,20 +187,16 @@
         elif self.displayMagnitudeName in {u"°R", u"R"}: # Rankine
             return value * 9./5
         elif self.displayMagnitudeName in {u"°De", u"De"}: # Delisie
->>>>>>> cf88dd38
             return (373.15 - value) * 3./2 
         elif self.displayMagnitudeName == u"K":
             return value
         else:
             return NotImplementedError
 
-<<<<<<< HEAD
-=======
     @property
     def magnitudeConversion(self):
         return None
 
->>>>>>> cf88dd38
 K = Temperature(u"K")
 
 class DynamicViscosity(Unit):
@@ -231,23 +204,16 @@
     _magnitudeMap = {
         u"Pa s"        : 1.,
         u"kg m⁻¹ s⁻¹"  : 1.,
-<<<<<<< HEAD
-        u"poise"       : 1e-1,
-        u"centiPoise"  : 1e-3,
-=======
         u"mPa s"       : 1e-3,
         u"centiPoise"  : 1e-3,
         u"cp"          : 1e-3,
         u"cP"          : 1e-3,
         u"poise"       : 1e-1,
->>>>>>> cf88dd38
         u"dyne s cm⁻²" : 1e-1,
         u"g cm⁻¹ s⁻¹"  : 1e-1,
         u"sl ft⁻¹ s⁻¹" : 47.880, # slug per foot second
     }
 
-<<<<<<< HEAD
-=======
 Vis = DynamicViscosity(u"mPa s")
 
 class Time(Unit):
@@ -262,7 +228,6 @@
 MSec = Time(u"ms")
 Sec = Time(u"ns")
 
->>>>>>> cf88dd38
 class Length(Unit):
     _siMagnitudeName = u"m"
     _magnitudeMap = {
@@ -304,32 +269,6 @@
         u'"'  : pi /   0.05,
         u"rad":        1.0,
     }
-<<<<<<< HEAD
-
-class Viscosity(Unit):
-    _magnitudeMap = {
-        u"mPa·s": 1e-3,
-        u"cp":    1e-3,
-        u"cP":    1e-3,
-        u"Pa·s":  1.0, # kg/(s·m)
-    }
-    _siMagnitudeName = u"Pa·s"
-
-Vis = Viscosity(u"mPa·s")
-
-class Time(Unit):
-    _magnitudeMap = {
-        u"ns": 1e-9,
-        u"µs": 1e-6,
-        u"ms": 1e-3,
-        u"s":  1.0,
-    }
-    _siMagnitudeName = u"s"
-
-MSec = Time(u"ms")
-Sec = Time(u"ns")
-=======
->>>>>>> cf88dd38
 
 class SLD(Unit):
     _siMagnitudeName = u"m⁻²"
