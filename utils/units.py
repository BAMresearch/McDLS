--- conflicted
+++ resolved
@@ -39,12 +39,9 @@
 import collections
 import numpy as np # For arrays
 from numpy import pi
-<<<<<<< HEAD
-=======
 from utils.classproperty import classproperty
 from utils.hdf5base import h5w, HDF5Mixin
 import h5py
->>>>>>> b696a0d8
 from utils import classproperty
 
 class Unit(HDF5Mixin, object):
