--- conflicted
+++ resolved
@@ -695,11 +695,7 @@
     
     def hdfStoreAsMember(self):
         return (super(FitParameterBase, self).hdfStoreAsMember()
-<<<<<<< HEAD
                 + ["activeValues", "histograms"])
-=======
-                + ["histograms", "activeValues"])
->>>>>>> 08095977
 
 class FitParameterString(FitParameterBase, ParameterString):
     pass
