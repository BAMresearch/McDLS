--- conflicted
+++ resolved
@@ -94,18 +94,12 @@
         normalization during post-processing."""
         return super(DLSModelData, self).volumeFraction(sqrt(scaling))
 
-<<<<<<< HEAD
 class DLSModelDataPlainVol(DLSModelData):
     def volumeFraction(self, scaling):
         return (super(DLSModelDataPlainVol, self)
                         .volumeFraction(scaling) * self.vset)
 
-class ScatteringModel(AlgorithmBase):
-    __metaclass__ = ABCMeta
-
-=======
 class ScatteringModel(with_metaclass(ABCMeta, AlgorithmBase)):
->>>>>>> 04251172
     @abstractmethod
     def volume(self):
         """Calculates the volume of this model, taking compensationExponent
