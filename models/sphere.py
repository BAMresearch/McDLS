# -*- coding: utf-8 -*-
# models/sphere.py

import numpy
from numpy import pi, sin, cos
from bases.algorithm import RandomUniform
from utils.parameter import FitParameter, Parameter
from scatteringmodel import SASModel
from utils.units import Length, NM, SLD

class Sphere(SASModel):
    """Form factor of a sphere"""
    shortName = "Sphere"
    canSmear = True
    parameters = (FitParameter("radius",
                    NM.toSi(10.), unit = NM,
                    displayName = "Sphere radius",
                    valueRange = (0., numpy.inf),
                    activeRange = NM.toSi((1., 1000.)),
                    generator = RandomUniform,
                    decimals = 1), 
                  Parameter("sld", SLD(u'Å⁻²').toSi(1e-6), unit = SLD(u'Å⁻²'),
                    displayName = "scattering length density difference",
                    valueRange = (0., numpy.inf),
                    decimals = 1), )

    def __init__(self):
        super(Sphere, self).__init__()
        self.radius.setActive(True)

    def volume(self):
        r"""Calculates the volume of a sphere defined by:

        :math:`v(r) = {4\pi \over 3} r^3`
        """
        result = (pi*4./3.) * self.radius()**3
        return result

    def absVolume(self):
        r"""Calculates the volume of a sphere taking the scattering length
        density difference :math:`\Delta\rho` into account:

        :math:`v_{abs}(r, \Delta\rho) = v_{sph}(r) \cdot \Delta\rho^2`
        """
        return self.volume() * self.sld()**2

    def formfactor(self, dataset):
        r"""Calculates the form factor of a sphere defined by:

        :math:`F(q, r) = { 3 ~ sin(qr) - qr \cdot cos(qr) \over (qr)^3 }`
        """
<<<<<<< HEAD
        if isinstance(dataset, SASData):
            q = dataset.q
        else:
            q = dataset
=======
        q = self.getQ(dataset)
>>>>>>> b696a0d8
        qr = q * self.radius() 
        result = 3. * (sin(qr) - qr * cos(qr)) / (qr**3.)
        return result

Sphere.factory()

# see GaussianChain for some notes on this
def test():
    Sphere.testRelErr = 1e-4
    for fn in ("sasfit_sphere-2-1.dat",
               "sasfit_sphere-10-1.dat",
               "sasfit_sphere-20-1.dat",
               "sasfit_sphere-50-1.dat",
               "sasfit_sphere-100-1.dat"):
        yield Sphere.test, fn

# vim: set ts=4 sts=4 sw=4 tw=0:<|MERGE_RESOLUTION|>--- conflicted
+++ resolved
@@ -49,14 +49,7 @@
 
         :math:`F(q, r) = { 3 ~ sin(qr) - qr \cdot cos(qr) \over (qr)^3 }`
         """
-<<<<<<< HEAD
-        if isinstance(dataset, SASData):
-            q = dataset.q
-        else:
-            q = dataset
-=======
         q = self.getQ(dataset)
->>>>>>> b696a0d8
         qr = q * self.radius() 
         result = 3. * (sin(qr) - qr * cos(qr)) / (qr**3.)
         return result
