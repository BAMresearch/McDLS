--- conflicted
+++ resolved
@@ -1,10 +1,4 @@
 # -*- coding: utf-8 -*-
 # __init__.py
 
-<<<<<<< HEAD
-from __future__ import absolute_import
-from .scatteringmodel import ScatteringModel, SASModel, DLSModel
-
-=======
->>>>>>> df108ee6
 # vim: set ts=4 sts=4 sw=4 tw=0: