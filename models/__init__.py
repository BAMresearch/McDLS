--- conflicted
+++ resolved
@@ -1,10 +1,6 @@
 # -*- coding: utf-8 -*-
 # __init__.py
 
-<<<<<<< HEAD
-from scatteringmodel import ScatteringModel, SASModel, DLSModel
-=======
 from scatteringmodel import ScatteringModel, SASModel
->>>>>>> cf88dd38
 
 # vim: set ts=4 sts=4 sw=4 tw=0: